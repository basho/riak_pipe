%% -*- mode: erlang -*-
{erl_opts, [%warnings_as_errors,
            debug_info,
            {platform_define, "^[0-9]+", namespaced_types},
            {parse_transform, lager_transform}]}.
{edoc_opts, [{preprocess, true}]}.
{cover_enabled, true}.

{xref_checks,[undefined_function_calls,undefined_functions,locals_not_used,
    deprecated_function_calls, deprecated_functions]}.

{deps, [
       gen_fsm_compat,
<<<<<<< HEAD
       {riak_core, ".*", {git, "git://github.com/basho/riak_core.git", {branch, "develop-3.0-riak_stat"}}}

]}.
=======
        {riak_core, ".*", {git, "git://github.com/basho/riak_core.git", {branch, "develop-3.0"}}}
       ]}.
>>>>>>> 98944cb1

{plugins, [{rebar3_eqc, {git, "https://github.com/Vagabond/rebar3-eqc-plugin", {branch, "master"}}}]}.<|MERGE_RESOLUTION|>--- conflicted
+++ resolved
@@ -11,13 +11,7 @@
 
 {deps, [
        gen_fsm_compat,
-<<<<<<< HEAD
        {riak_core, ".*", {git, "git://github.com/basho/riak_core.git", {branch, "develop-3.0-riak_stat"}}}
-
 ]}.
-=======
-        {riak_core, ".*", {git, "git://github.com/basho/riak_core.git", {branch, "develop-3.0"}}}
-       ]}.
->>>>>>> 98944cb1
 
 {plugins, [{rebar3_eqc, {git, "https://github.com/Vagabond/rebar3-eqc-plugin", {branch, "master"}}}]}.