--- conflicted
+++ resolved
@@ -7,9 +7,5 @@
 {xref_checks, []}.
 {xref_queries, [{"(XC - UC) || (XU - X - B - cluster_info : Mod)", []}]}.
 {deps, [
-<<<<<<< HEAD
-       {riak_core, ".*", {git, "git://github.com/basho/riak_core.git", {branch, "develop"}}}
-=======
-       {riak_core, ".*", {git, "git://github.com/basho/riak_core.git", {tag, "2.1.9"}}}
->>>>>>> 8b2c842c
+       {riak_core, ".*", {git, "https://github.com/basho/riak_core.git", {tag, "2.1.10"}}}
        ]}.