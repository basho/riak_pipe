%% -------------------------------------------------------------------
%%
%% Copyright (c) 2011 Basho Technologies, Inc.
%%
%% This file is provided to you under the Apache License,
%% Version 2.0 (the "License"); you may not use this file
%% except in compliance with the License.  You may obtain
%% a copy of the License at
%%
%%   http://www.apache.org/licenses/LICENSE-2.0
%%
%% Unless required by applicable law or agreed to in writing,
%% software distributed under the License is distributed on an
%% "AS IS" BASIS, WITHOUT WARRANTIES OR CONDITIONS OF ANY
%% KIND, either express or implied.  See the License for the
%% specific language governing permissions and limitations
%% under the License.
%%
%% -------------------------------------------------------------------

%% @doc The vnode, where the queues live.

-module(riak_pipe_vnode).
-behaviour(riak_core_vnode).

-export([start_vnode/1,
         init/1,
         terminate/2,
         handle_command/3,
         is_empty/1,
         delete/1,
         handle_handoff_command/3,
         handoff_starting/2,
         handoff_cancelled/1,
         handoff_finished/2,
         handle_handoff_data/2,
         encode_handoff_item/2,
         handle_exit/3,
         handle_info/2,
         handle_coverage/4]).
-export([queue_work/2,
         queue_work/3,
         queue_work/4,
         queue_work/5,
         eoi/2,
         next_input/2,
         reply_archive/3,
         status/1,
         status/2]).
-export([hash_for_partition/1]).

-include_lib("riak_core/include/riak_core_vnode.hrl"). %% ?FOLD_REQ
-include("riak_pipe.hrl").
-include("riak_pipe_log.hrl").
-include("riak_pipe_debug.hrl").

-export_type([chashfun/0,
              chash/0,
              partition/0, %% from riak_core_vnode.hrl
              nval/0,
              qtimeout/0,
              qerror/0]).
-type chashfun() :: {Module :: atom(), Function :: atom()}
                  | chash()
                  | follow
                  | sink
                  | fun((term()) -> chash()). % 1.0.x compatibility
-type chash() :: chash:index().
-type nval() :: pos_integer()
              | {Module :: atom(), Function :: atom()}
              | fun((term()) -> pos_integer()). % 1.0.x compatibility
-type qtimeout() :: noblock | infinity.
-type qerror() :: worker_limit_reached
                | worker_startup_failed
                | timeout
                | forwarding
                | preflist_exhausted.

-define(DEFAULT_WORKER_LIMIT, 50).
-define(DEFAULT_WORKER_Q_LIMIT, 4096).
-define(FORWARD_WORKER_MODULE, riak_pipe_w_fwd).

-record(worker_perf, {started :: calendar:t_now(),
                       processed = 0 :: non_neg_integer(),
                       failures = 0 :: non_neg_integer(),
                       work_time = 0 :: non_neg_integer(),
                       idle_time = 0 :: non_neg_integer(),
                       last_time :: calendar:t_now()}).
-record(worker, {pid :: pid(),
                 fitting :: #fitting{},
                 details :: #fitting_details{},
                 state :: {working, term()} | waiting | init,
                 inputs_done :: boolean(),
                 q :: queue(),
                 q_limit :: pos_integer(),
                 blocking :: queue(),
                 handoff :: undefined | {waiting, term()},
                 perf :: #worker_perf{}}).
-record(worker_handoff, {fitting :: #fitting{},
                         queue :: queue(),
                         blocking :: queue(),
                         archive :: term()}).
-record(handoff, {fold :: fun((Key::term(), Value::term(), Acc::term())
                              -> NewAcc::term()),
                  acc :: term(),
                  sender :: sender()}).

-record(state, {partition :: partition(),
                worker_sup :: pid(),
                workers :: [#worker{}],
                worker_limit :: pos_integer(),
                worker_q_limit :: pos_integer(),
                workers_archiving :: [#worker{}],
                handoff :: undefined | starting | cancelled | finished
                         | #handoff{}}).

-opaque state() :: #state{}.

-record(cmd_enqueue, {fitting :: #fitting{},
                      input :: term(),
                      timeout :: qtimeout(),
                      usedpreflist :: riak_core_apl:preflist()}).
-record(cmd_eoi, {fitting :: #fitting{}}).
-record(cmd_next_input, {fitting :: #fitting{}}).
-record(cmd_archive, {fitting :: #fitting{},
                      archive :: term()}).
-record(cmd_status, {sender :: term(),
                     fittings :: all | [#fitting{}]}).

%% API

%% @doc Start the vnode, if it isn't started already.
-spec start_vnode(partition()) -> {ok, pid()}.
start_vnode(I) ->
    riak_core_vnode_master:get_vnode_pid(I, ?MODULE).

%% @doc Evaluate `Validator(Thing)'; return `Thing' if the evaluation
%%      returns `true', or call {@link erlang:exit/1} if the
%%      evaluation returns `false'. (`Msg' is used in the error reason
%%      passed to exit/1.)
-spec validate_or_exit(term(), fun((term) -> boolean()), string()) ->
         term().
validate_or_exit(Thing, Validator, Msg) ->
    case Validator(Thing) of
        true -> Thing;
        false ->
            lager:error(Msg++"~n   (found ~p)", [Thing]),
            exit({invalid_config, {Msg, Thing}})
    end.

%% @doc Initialize the vnode.  This function validates the limits set
%%      in the application environment, and starts the worker
%%      supervisor.
%%
%%      Two application environment variables matter to the vnode:
%%<dl><dt>
%%      `worker_limit'
%%</dt><dd>
%%      Positive integer, default 50. The maximum number of workers
%%      allowed to operate on this vnode.
%%</dd><dt>
%%      `worker_queue_limit'
%%</dt><dd>
%%      Positive integer, default 4096. The maximum length of each
%%      worker's input queue.  The actual cap for a fitting's queue is
%%      the lesser of this number and the `q_limit' specified in the
%%      startup spec.
%%</dd></dl>
-spec init([partition()]) -> {ok, state()}.
init([Partition]) ->
    WL = validate_or_exit(app_helper:get_env(riak_pipe, worker_limit,
                                             ?DEFAULT_WORKER_LIMIT),
                          fun(X) -> is_integer(X) andalso (X > 0) end,
                          "riak_pipe.worker_limit must be"
                          " an integer greater than zero"),
    WQL = validate_or_exit(app_helper:get_env(riak_pipe, worker_queue_limit,
                                              ?DEFAULT_WORKER_Q_LIMIT),
                           fun(X) -> is_integer(X) andalso (X > 0) end,
                           "riak_pipe.worker_queue_limit must be"
                           " an integer greater than zero"),
    {ok, WorkerSup} = riak_pipe_vnode_worker_sup:start_link(Partition, self()),
    {ok, #state{
       partition=Partition,
       worker_sup=WorkerSup,
       workers=[],
       worker_limit=WL,
       worker_q_limit=WQL,
       workers_archiving=[]
      }}.

%% @doc Get hash value in a range owned by any local vnode.  Used to
%%      semi-randomly choose a local vnode if the spec for the head
%%      fitting of a pipeline uses a consistent-hashing function of
%%      `follow'.
-spec any_local_vnode() -> chash().
any_local_vnode() ->
    {ok, Ring} = riak_core_ring_manager:get_my_ring(),
    hash_for_partition(hd(riak_core_ring:my_indices(Ring))).

%% @doc Produce a hash value in the range handled by the given
%%      partition.  Used to support the `follow' chashfun.
-spec hash_for_partition(partition()) -> chash().
hash_for_partition(0) ->
    <<(trunc(math:pow(2,160))-1):160/integer>>;
hash_for_partition(I) ->
    %% partition indices indicate the *last* point
    %% in the hash space they own
    <<(I-1):160/integer>>.

%% @equiv queue_work(Fitting, Input, infinity)
queue_work(Fitting, Input) ->
    queue_work(Fitting, Input, infinity).

%% @equiv queue_work(Fitting, Input, Timeout, [])
queue_work(Fitting, Input, Timeout) ->
    queue_work(Fitting, Input, Timeout, []).

%% @doc Queue the given `Input' for processing by the `Fitting'.  This
%%      function handles getting the input to the correct vnode by
%%      evaluating the fitting's consistent-hashing function
%%      (`chashfun') on the input.
-spec queue_work(riak_pipe:fitting(), term(), qtimeout(),
                 riak_core_apl:preflist()) ->
         ok | {error, [qerror()]}.
queue_work(#fitting{chashfun=follow}=Fitting,
           Input, Timeout, UsedPreflist) ->
    %% this should only happen if someone sets up a pipe with
    %% the first fitting as chashfun=follow
    queue_work(Fitting, Input, Timeout, UsedPreflist, any_local_vnode());
queue_work(#fitting{chashfun={Module, Function}}=Fitting,
           Input, Timeout, UsedPreflist) ->
    queue_work(Fitting, Input, Timeout, UsedPreflist,
               Module:Function(Input));
queue_work(#fitting{chashfun=Hash}=Fitting,
           Input, Timeout, UsedPreflist) when not is_function(Hash) ->
    queue_work(Fitting, Input, Timeout, UsedPreflist, Hash);
queue_work(#fitting{chashfun=HashFun}=Fitting,
           Input, Timeout, UsedPreflist) ->
    %% 1.0.x compatibility
<<<<<<< HEAD
    queue_work(Fitting, Input, Timeout, UsedPreflist, HashFun(Input)).
=======
    Hash = riak_pipe_fun:compat_apply(HashFun, [Input]),
    queue_work(Fitting, Input, Timeout, UsedPreflist, Hash).
>>>>>>> 7f2cb885

%% @doc Queue the given `Input' for processing the the `Fitting' on
%%      the vnode specified by `Hash'.  This version of the function
%%      is used to support the `follow' chashfun, by allowing a worker
%%      to send the input directly to the vnode it works for.
%%
%%      `Timeout' may be any of the following:
%%<dl><dt>
%%      `infinity'
%%</dt><dd>
%%      Never timeout.  Wait as long as necessary to get the input in
%%      the queue.
%%</dd><dt>
%%      `noblock'
%%</dt><dd>
%%      Timeout if the vnode cannot immediately queue the input.
%%      `noblock' will wait as long as necessary for a response from
%%      the vnode, but will direct the vnode not to block the request
%%      if the queue is full.
%%</dd></dl>
-spec queue_work(riak_pipe:fitting(), term(),
                 qtimeout(), riak_core_apl:preflist(), chash()) ->
         ok | {error, [qerror()]}.
queue_work(Fitting, Input, Timeout, UsedPreflist, Hash) ->
    queue_work_erracc(Fitting, Input, Timeout, UsedPreflist, Hash, []).

%% @doc Internal implementation of queue_work, to accumulate errors
%%      returned by each failed vnode enqueue for cumulative failure
%%      return.
-spec queue_work_erracc(riak_pipe:fitting(), term(),
                        qtimeout(), riak_core_apl:preflist(), chash(),
                        [qerror()]) ->
         ok | {error, [qerror()]}.
queue_work_erracc(#fitting{nval=NVal}=Fitting,
                  Input, Timeout, UsedPreflist, Hash, ErrAcc) ->
    case remaining_preflist(Input, Hash, NVal, UsedPreflist) of
        [NextPref|_] ->
            case queue_work_send(Fitting, Input, Timeout,
                                 [NextPref|UsedPreflist]) of
                ok -> ok;
                {error, Error} ->
                    queue_work_erracc(Fitting, Input, Timeout,
                                      [NextPref|UsedPreflist], Hash,
                                      [Error|ErrAcc])
            end;
        [] ->
            if ErrAcc == [] ->
                    %% may happen if a fitting worker asks to forward
                    %% the input, but there is no more preflist to
                    %% forward to
                    {error, [preflist_exhausted]};
               true ->
                    {error, ErrAcc}
            end
    end.

%% @doc Compute the elements of the preflist that have not been
%%      attempted for this input yet.
-spec remaining_preflist(term(), chash(), nval(),
                         riak_core_apl:preflist()) ->
         riak_core_apl:preflist().
remaining_preflist(Input, Hash, NVal, UsedPreflist) ->
    {ok, Ring} = riak_core_ring_manager:get_my_ring(),
    Nodes = riak_core_node_watcher:nodes(riak_pipe),
    IntNVal = if is_integer(NVal)  -> NVal;
                 is_tuple(NVal)    -> {Mod, Fun} = NVal, Mod:Fun(Input);
                 %% 1.0.x compatibility
<<<<<<< HEAD
                 is_function(NVal) -> NVal(Input)
=======
                 is_function(NVal) ->
                      riak_pipe_fun:compat_apply(NVal, [Input])
>>>>>>> 7f2cb885
              end,
    %% it's possible that node availability changes could cause
    %% different vnodes to be available at different evaluations, so
    %% we have to check the length of UsedPreflist explicitly, instead
    %% of just expecting to filter all of the elements it contains
    if length(UsedPreflist) < IntNVal ->
            Preflist = riak_core_apl:get_apl(Hash, IntNVal, Ring, Nodes),
            Preflist--UsedPreflist;
       true ->
            []
    end.

%% @doc Do the actual sending of the work to the vnode, as well as
%%      receiving the response.
-spec queue_work_send(riak_pipe:fitting(), term(), qtimeout(),
                      riak_core_apl:preflist()) ->
         ok | {error, term()}.
queue_work_send(#fitting{ref=Ref}=Fitting,
                Input, Timeout,
                [{Index,Node}|_]=UsedPreflist) ->
    try riak_core_vnode_master:command_return_vnode(
      {Index, Node},
      #cmd_enqueue{fitting=Fitting, input=Input, timeout=Timeout,
                   usedpreflist=UsedPreflist},
      {raw, Ref, self()},
      riak_pipe_vnode_master) of
        {ok, VnodePid} ->
            %% monitor in case the vnode is gone before it
            %% responds to this request
            MonRef = erlang:monitor(process, VnodePid),
            %% block until input confirmed queued, for backpressure
            receive
                {Ref, Reply} ->
                    erlang:demonitor(MonRef),
                    Reply;
                {'DOWN',MonRef,process,VnodePid,Reason} ->
                    {error, {vnode_down, Reason}}
            end
    catch exit:{{nodedown, Node}, _GenServerCall} ->
            %% node died between services check and gen_server:call
            {error, {nodedown, Node}}
    end.

%% @doc Send end-of-inputs for a fitting to a vnode.  Note: this
%%      should only be called by `riak_pipe_fitting' processes.  This
%%      will cause the vnode to shutdown the worker, dispose of the
%%      queue, and send a `done' to the fitting, once the queue is
%%      emptied.
-spec eoi(pid(), riak_pipe:fitting()) -> ok.
eoi(Pid, Fitting) ->
    riak_core_vnode:send_command(Pid, #cmd_eoi{fitting=Fitting}).

%% @doc Request the next input from the queue for the given fitting
%%      from a vnode.  Note: this should only be called by the worker
%%      process for that fitting-vnode pair.  This will cause the
%%      vnode to send the next input to the worker process for this
%%      fitting.
-spec next_input(pid(), riak_pipe:fitting()) -> ok.
next_input(Pid, Fitting) ->
    riak_core_vnode:send_command(Pid, #cmd_next_input{fitting=Fitting}).

%% @doc Send the result of archiving a worker to the vnode that owns
%%      that worker.  Note: this should only be called by the worker
%%      being archived.  This will cause the vnode to send that
%%      worker's queue and archive to its handoff partner when
%%      instructed to do so.
-spec reply_archive(pid(), riak_pipe:fitting(), term()) -> ok.
reply_archive(Pid, Fitting, Archive) ->
    riak_core_vnode:send_command(Pid, #cmd_archive{fitting=Fitting,
                                                   archive=Archive}).

%% @doc Get some information about the worker queues on this vnode.
%%      The result is a tuple of the form `{PartitionNumber,
%%      [WorkerProplist]}'.  Each WorkerProplist contains tagged
%%      tuples, such as:
%%<dl><dt>
%%      `fitting'
%%</dt><dd>
%%      The pid of the fitting the worker implements.
%%</dd><dt>
%%      `name'
%%</dt><dd>
%%      The name of the fitting.
%%</dd><dt>
%%      `module'
%%</dt><dd>
%%      The module that implements the fitting.
%%</dd><dt>
%%      `state'
%%</dt><dd>
%%      The state of the worker.  One of `working', `waiting', `init'.
%%</dd><dt>
%%      `inputs_done'
%%</dt><dd>
%%      Boolean: true if `eoi' has been delivered for this fitting,
%%      false otherwise.
%%</dd><dt>
%%      `queue_length'
%%</dt><dd>
%%      Integer number of items in the worker's queue.
%%</dd><dt>
%%      `blocking_length'
%%</dt><dd>
%%      Integer number of requests blocking on the queue.
%%</dd><dt>
%%      `started'
%%</dt><dd>
%%      An {@link erlang:now/0} tuple, indicating the time that the
%%      worker started.
%%</dd><dt>
%%      `processed'
%%</dt><dd>
%%      Integer number of inputs that the worker has processed.
%%</dd><dt>
%%      `failures'
%%</dt><dd>
%%      Integer number of times that the worker has failed (and was
%%      restarted).
%%</dd><dt>
%%      `work_time'
%%</dt><dd>
%%      Total time the worker has spent processing inputs (as opposed
%%      to waiting, idle for them).  Given as an integer number of
%%      microseconds.
%%</dd><dt>
%%      `idle_time'
%%</dt><dd>
%%      Total time the worker has spent waiting for inputs (as opposed
%%      to working on them).  Given as an integer number of
%%      microseconds.  Should be roughly equal to
%%      `(now()-started)-work_time'.
%%</dd></dl>
-spec status(pid()) -> {partition(), [[{atom(), term()}]]}.
status(Pid) ->
    status(Pid, all).

%% @doc Produces the same type of data as {@link status/1}, but only
%%      includes information for the fittings given.
-spec status(pid(), [#fitting{}] | all)
         -> {partition(), [[{atom(), term()}]]}.
status(Pid, Fittings) when is_list(Fittings); Fittings =:= all ->
    Ref = make_ref(),
    riak_core_vnode:send_command(Pid, #cmd_status{sender={raw, Ref, self()},
                                                  fittings=Fittings}),
    receive
        {Ref, Reply} -> Reply
    end.
    

%% @doc Handle a vnode command.
-spec handle_command(term(), sender(), state()) ->
          {reply, term(), state()}
        | {noreply, state()}.
handle_command(ping, _Sender, State) ->
    {reply, {pong, State#state.partition}, State};
handle_command(#cmd_enqueue{}=Cmd, Sender, State) ->
    enqueue_internal(Cmd, Sender, State);
handle_command(#cmd_eoi{}=Cmd, _Sender, State) ->
    eoi_internal(Cmd, State);
handle_command(#cmd_next_input{}=Cmd, _Sender, State) ->
    next_input_internal(Cmd, State);
handle_command(#cmd_status{}=Cmd, _Sender, State) ->
    status_internal(Cmd, State);
handle_command(Message, _Sender, State) ->
    lager:info("Unhandled command: ~p", [Message]),
    {noreply, State}.

%% @doc Handle a handoff command.
-spec handle_handoff_command(term(), sender(), state()) ->
         {reply, term(), state()}
       | {noreply, state()}
       | {forward, state()}.
handle_handoff_command(?FOLD_REQ{}=Cmd, Sender, State) ->
    handoff_cmd_internal(Cmd, Sender, State);
handle_handoff_command(#cmd_archive{}=Cmd, _Sender, State) ->
    archive_internal(Cmd, State);
handle_handoff_command(#cmd_enqueue{fitting=F}=Cmd, Sender, State) ->
    case worker_by_fitting(F, State) of
        {ok, _} ->
            %% not yet handed off: proceed
            handle_command(Cmd, Sender, State);
        none ->
            %% handed off, or never existed: forward
            {forward, State}
    end;
handle_handoff_command(#cmd_eoi{fitting=F}=Cmd, Sender, State) ->
    case worker_by_fitting(F, State) of
        {ok, _} ->
            %% not yet handed off: proceed
            handle_command(Cmd, Sender, State);
        none ->
            %% handed off, or never existed: reply done
            %% (let the other node deal with its own eoi)
            send_done(F),
            {noreply, State}
    end;
handle_handoff_command(#cmd_next_input{fitting=F}, _Sender, State) ->
    %% force workers into waiting state so we can ask them to
    %% prepare for handoff
    {noreply, archive_fitting(F, State)};
handle_handoff_command(Cmd, Sender, State) ->
    %% handle the rest (#cmd_status, Unknown) as usual
    handle_command(Cmd, Sender, State).

%% @doc Be prepared to handoff.
-spec handoff_starting(node(), state()) -> {true, state()}.
handoff_starting(_TargetNode, State) ->
    {true, State#state{handoff=starting}}.

%% @doc Stop handing off before getting started.
-spec handoff_cancelled(state()) -> {ok, state()}.
handoff_cancelled(#state{handoff=starting, workers_archiving=[]}=State) ->
    %%TODO: handoff is only cancelled before anything is handed off, right?
    {ok, State#state{handoff=cancelled}}.

%% @doc Note that handoff has completed.
-spec handoff_finished(node(), state()) -> {ok, state()}.
handoff_finished(_TargetNode, #state{workers=[]}=State) ->
    %% #state.workers should be empty, because they were all handed off
    %% clear out list of handed off items
    {ok, State#state{handoff=finished}}.

%% @doc Accept handoff data from some other node.  `Data' should be a
%%      term_to_binary-ed `#worker_handoff{}' record.  See {@link
%%      encode_handoff_item/2}.
%%
%%      Ensure that a worker is running for the fitting, merge queues,
%%      and prepare to handle archive transfer.
-spec handle_handoff_data(binary(), state()) ->
         {reply, ok | {error, term()}, state()}.
handle_handoff_data(Data, State) ->
    #worker_handoff{fitting=Fitting,
                    queue=Queue,
                    blocking=Blocking,
                    archive=Archive} = binary_to_term(Data),
    case worker_for(Fitting, false, State) of
        {ok, Worker} ->
            NewWorker = handoff_worker(Worker, Queue, Blocking, Archive),
            {reply, ok, replace_worker(NewWorker, State)};
        Error ->
            {reply, {error, Error}, State}
    end.

%% @doc Produce a binary representing the worker data to handoff.
-spec encode_handoff_item(riak_pipe:fitting(),
                          {queue(), queue(), term()}) ->
         binary().
encode_handoff_item(Fitting, {Queue, Blocking, Archive}) ->
    term_to_binary(#worker_handoff{fitting=Fitting,
                                   queue=Queue,
                                   blocking=Blocking,
                                   archive=Archive}).

%% @doc Determine whether this vnode has any running workers.
-spec is_empty(state()) -> {boolean(), state()}.
is_empty(#state{workers=Workers}=State) ->
    {Workers==[], State}.

%% @doc Unused.
-spec delete(state()) -> {ok, state()}.
delete(#state{workers=[]}=State) ->
    %%TODO: delete is only called if is_empty/1==true, right?
    {ok, State}.

%% @doc Unused.
-spec terminate(term(), state()) -> ok.
terminate(_Reason, _State) ->
    ok.

%% @doc Handle an 'EXIT' message from a worker process.
%%
%%      If the worker died normally after receiving end-of-inputs and
%%      emptying its queue, send `done' to the fitting, and remove the
%%      worker's entry in the vnodes list.
%%
%%      If the worker died abnormally, attempt to restart it.
-spec handle_exit(pid(), term(), state()) -> {noreply, state()}.
handle_exit(Pid, Reason, #state{partition=Partition}=State) ->
    NewState = case worker_by_pid(Pid, State) of
                   {ok, Worker} ->
                       case {Worker#worker.inputs_done,
                             queue:is_empty(Worker#worker.q),
                             Reason} of
                           {true, true, normal} ->
                               ?T(Worker#worker.details, [done],
                                  {vnode, {done, Partition,
                                           proplist_perf(Worker)}}),
                               send_done(Worker#worker.fitting),
                               remove_worker(Worker, State);
                           {true, false, normal} ->
                               %% inputs arrived between asking the worker
                               %% to shutdown, and it shutting down;
                               %% silently restart
                               restart_worker(Worker, State);
                           _ ->
                               if Reason /= processing_error ->
                                       %% the sink has not yet been
                                       %% alerted of this input's failure
                                       worker_error(Reason, Worker, State);
                                  true -> ok
                               end,
                               restart_worker(inc_fail_perf(Worker), State)
                       end;
                   none ->
                       %% TODO: log this somewhere?
                       %% don't know what this pid is
                       %% may be old worker EXIT passing in flight
                       State
               end,
    {noreply, NewState}.

%% @doc Handle a 'DOWN' message from a fitting process. Kill the
%%      worker associated with that fitting and dispose of its queue.
-spec handle_info(term(), state()) -> {ok, state()}.
handle_info({'DOWN',_,process,Pid,_}, #state{partition=Partition}=State) ->
    NewState = case worker_by_fitting_pid(Pid, State) of
                   {ok, Worker} ->
                       ?T(Worker#worker.details, [error],
                          {vnode, {fitting_died, Partition}}),
                       %% if the fitting died, tear down its worker
                       erlang:unlink(Worker#worker.pid),
                       erlang:exit(Worker#worker.pid, fitting_died),
                       remove_worker(Worker, State);
                   none ->
                       %% TODO: log this somewhere?
                       %% don't know what this pid is
                       %% may be old worker DOWN passing in flight
                       State
               end,
    {ok, NewState};
handle_info(_,State) ->
    %% unknown message
    {ok, State}.

%% @doc Coverage requests may be used to enqueue identical work on
%%      multiple vnodes.  `Input' is delivered to the worker as
%%      `{cover, FilterVNodes, Input}'.
-spec handle_coverage(term(), term(), sender(), state()) ->
         {reply, ok, state()}.
handle_coverage({Fitting, Input}, FilterVNodes, Sender,
                #state{partition=Partition}=State) ->
    CoverInput = {cover, FilterVNodes, Input},
    Cmd = #cmd_enqueue{fitting=Fitting, input=CoverInput,
                       timeout=infinity,
                       usedpreflist=[{Partition, node()}]},
    handle_command(Cmd, Sender, State);
handle_coverage(_Request, _KeySpaces, _Sender, State) ->
    {reply, ok, State}.

%% internal

%% @doc Handle a command to add an input to the work queue.  This
%%      function ensures there is a worker running for the fitting (if
%%      there is room within `worker_limit').  It then adds the input
%%      to the queue and replies `ok' if the queue is below capacity
%%      (`worker_queue_limit').  If the queue is at capacity, the
%%      request is added to the blocking queue, and no reponse is sent
%%      (until later, when the input is moved from the blocking queue
%%      to the work queue).
-spec enqueue_internal(#cmd_enqueue{}, sender(), state()) ->
         {reply,
          ok | {error, qerror()},
          state()}
       | {noreply, state()}.
enqueue_internal(#cmd_enqueue{fitting=Fitting, input=Input, timeout=TO,
                              usedpreflist=UsedPreflist},
                 Sender, #state{partition=Partition}=State) ->
    case worker_for(Fitting, true, State) of
        {ok, #worker{details=#fitting_details{module=riak_pipe_w_crash}}}
          when Input == vnode_killer ->
            %% this is used by the eunit test named "Vnode Death"
            %% in riak_pipe:exception_test_; it kills the vnode before
            %% it has a chance to reply to the queue request
            exit({riak_pipe_w_crash, vnode_killer});
        {ok, Worker} when (Worker#worker.details)#fitting_details.module
                          /= ?FORWARD_WORKER_MODULE ->
            case add_input(Worker, Input, Sender, TO, UsedPreflist) of
                {ok, NewWorker} ->
                    ?T(NewWorker#worker.details, [queue],
                       {vnode, {queued, Partition, Input}}),
                    {reply, ok, replace_worker(NewWorker, State)};
                {queue_full, NewWorker} ->
                    ?T(NewWorker#worker.details, [queue,queue_full],
                       {vnode, {queue_full, Partition, Input}}),
                    %% if the queue is full, hold up the producer
                    %% until we're ready for more
                    {noreply, replace_worker(NewWorker, State)};
                timeout ->
                    {reply, {error, timeout}, replace_worker(Worker, State)}
            end;
        {ok, _RestartForwardingWorker} ->
            %% this is a forwarding worker for a failed-restart
            %% fitting - don't enqueue any more inputs, just reject
            %% and let the requester enqueue elswhere
            {reply, {error, forwarding}, State};
        worker_limit_reached ->
            %% TODO: log/trace this event
            %% Except we don't have details here to associate with a trace
            %% function: ?T_ERR(WhereToGetDetails, whatever_limit_hit_here),
            {reply, {error, worker_limit_reached}, State};
        worker_startup_failed ->
            %% TODO: log/trace this event
            {reply, {error, worker_startup_failed}, State}
    end.

%% @doc Find the worker for the given `Fitting', or start one if there
%%      is room on this vnode.  Returns `{ok, Worker}' if a worker
%%      [now] exists, or `worker_limit_reached' otherwise.
-spec worker_for(#fitting{}, boolean(), state()) ->
         {ok, #worker{}} | worker_limit_reached | worker_startup_failed.
worker_for(Fitting, EnforceLimitP,
           #state{workers=Workers, worker_limit=Limit}=State) ->
    case worker_by_fitting(Fitting, State) of
        {ok, Worker} ->
            {ok, Worker};
        none ->
            if (not EnforceLimitP) orelse length(Workers) < Limit ->
                    new_worker(Fitting, State);
               true ->
                    worker_limit_reached
            end
    end.

%% @doc Start a new worker for the given `Fitting'.  This function
%%      requests the details from the fitting process, monitors the
%%      fitting process, starts and links the worker process, and sets
%%      up the queues for it.
-spec new_worker(riak_pipe:fitting(), state()) ->
         {ok, #worker{}} | worker_startup_failed.
new_worker(Fitting, #state{partition=P, worker_sup=Sup, worker_q_limit=WQL}) ->
    try
        case riak_pipe_fitting:get_details(Fitting, P) of
            {ok, #fitting_details{q_limit=FQL}=Details} ->
                erlang:monitor(process, Fitting#fitting.pid),
                {ok, Pid} = riak_pipe_vnode_worker_sup:start_worker(
                              Sup, Details),
                erlang:link(Pid),
                Start = now(),
                Perf = #worker_perf{started=Start, last_time=Start},
                ?T(Details, [worker], {vnode, {start, P}}),
                {ok, #worker{pid=Pid,
                             fitting=Fitting,
                             details=Details,
                             state=init,
                             inputs_done=false,
                             q=queue:new(),
                             q_limit=lists:min([WQL, FQL]),
                             blocking=queue:new(),
                             perf=Perf}};
            gone ->
                lager:error(
                  "Pipe worker startup failed:"
                  "fitting was gone before startup"),
                worker_startup_failed
        end
    catch Type:Reason ->
            lager:error(
              "Pipe worker startup failed:~n"
              "   ~p:~p~n   ~p",
              [Type, Reason, erlang:get_stacktrace()]),
            worker_startup_failed
    end.

%% @doc Start a new worker to forward inputs for the given `Fitting'.
%%      This is only used when a worker failed, and then also failed
%%      to restart.  The worker created here simply clears the
%%      existing queue for forwarding all of the inputs to the next
%%      vnode in their preflist.
-spec new_fwd_worker(riak_pipe_fitting:details(), state()) ->
         {ok, #worker{}}.
new_fwd_worker(FittingDetails,
               #state{partition=P, worker_sup=Sup, worker_q_limit=WQL}) ->
    %% Override the fitting's normal behavior,
    %% and force it to just forward inputs
    ForwardDetails = FittingDetails#fitting_details{
                       module=?FORWARD_WORKER_MODULE},
    {ok, Pid} = riak_pipe_vnode_worker_sup:start_worker(
                  Sup, ForwardDetails),
    erlang:link(Pid),
    Start = now(),
    Perf = #worker_perf{started=Start, last_time=Start},
    ?T(FittingDetails, [fwd_worker], {vnode, {start, P}}),
    {ok, #worker{pid=Pid,
                 fitting=ForwardDetails#fitting_details.fitting,
                 details=ForwardDetails,
                 state=init,
                 inputs_done=false,
                 q=queue:new(),
                 q_limit=WQL,
                 blocking=queue:new(),
                 perf=Perf}}.

%% @doc Add an input to the worker's queue.  If the worker is
%%      `waiting', send the input to it, skipping the queue.  If the
%%      queue is full, add the request to the blocking queue instead.
-spec add_input(#worker{}, term(), sender(), qtimeout(),
                riak_core_apl:preflist()) ->
         {ok | queue_full, #worker{}} | timeout.
add_input(#worker{state=waiting}=Worker,
          Input, _Sender, _TO, UsedPreflist) ->
    %% worker has been waiting for something to enter its queue
    send_input(Worker, {Input, UsedPreflist}),
    PerfWorker = roll_perf(Worker),
    {ok, PerfWorker#worker{state={working, Input}}};
add_input(#worker{q=Q, q_limit=QL, blocking=Blocking}=Worker,
          Input, Sender, TO, UsedPreflist) ->
    case queue:len(Q) < QL of
        true ->
            {ok, Worker#worker{q=queue:in({Input, UsedPreflist}, Q)}};
        false when TO =/= noblock ->
            NewBlocking = queue:in({Input, Sender, UsedPreflist}, Blocking),
            {queue_full, Worker#worker{blocking=NewBlocking}};
        false ->
            timeout
    end.

%% @doc Merge the worker on this vnode with the worker from another
%%      vnode.  (The grungy part of {@link handle_handoff_data/2}.)
-spec handoff_worker(#worker{}, queue(), queue(), Archive::term()) ->
          #worker{}.
handoff_worker(#worker{q=Q, blocking=Blocking}=Worker,
               HandoffQ, HandoffBlocking, HandoffState) ->
    %% simply concatenate queues, and hold the handoff state for
    %% the next available time to ask the worker to deal with it
    MergedWorker = Worker#worker{
                     q=queue:join(Q, HandoffQ),
                     blocking=queue:join(Blocking, HandoffBlocking),
                     handoff={waiting, HandoffState}},
    maybe_wake_for_handoff(MergedWorker).

%% @doc If the worker is `waiting', send it the handoff data to
%%      process.  Otherwise, just leave it be until it asks for the
%%      next input.
-spec maybe_wake_for_handoff(#worker{}) -> #worker{}.
maybe_wake_for_handoff(#worker{state=waiting}=Worker) ->
    send_handoff(Worker),
    Worker#worker{state={working, handoff}, handoff=undefined};
maybe_wake_for_handoff(Worker) ->
    %% worker is doing something else - send handoff later
    Worker.

%% @doc Handle an end-of-inputs command.  If the worker for the given
%%      fitting is `waiting', ask it to shutdown immediately.
%%      Otherwise, mark that eoi was received, and ask the worker to
%%      shut down when it empties its queue.
-spec eoi_internal(#cmd_eoi{}, state()) -> {noreply, state()}.
eoi_internal(#cmd_eoi{fitting=Fitting}, #state{partition=Partition}=State) ->
    NewState = case worker_by_fitting(Fitting, State) of
                   {ok, Worker} ->
                       case Worker#worker.state of
                           waiting ->
                               ?T(Worker#worker.details, [eoi],
                                  {vnode, {eoi, Partition}}),
                               send_input(Worker, done),
                               replace_worker(
                                 Worker#worker{state={working, done},
                                               inputs_done=true},
                                 State);
                           _ ->
                               replace_worker(
                                 Worker#worker{inputs_done=true},
                                 State)
                       end;
                       %% send_done(Fitting) should go in 'DOWN' handle
                   none ->
                       %% that worker never existed,
                       %% or the 'DOWN' messages are passing in flight
                       send_done(Fitting),
                       State
               end,
    {noreply, NewState}.

%% @doc Handle a request from a worker for its next input.
%%
%%      If this vnode is handing data off, ask the worker to archive.
%%
%%      If this vnode is not handing off, send the next input.
-spec next_input_internal(#cmd_next_input{}, state()) ->
          {noreply, #state{}}.
next_input_internal(#cmd_next_input{fitting=Fitting}, State) ->
    case worker_by_fitting(Fitting, State) of
        {ok, #worker{handoff=undefined}=Worker} ->
            next_input_nohandoff(Worker, State);
        {ok, Worker} ->
            send_handoff(Worker),
            HandoffWorker = Worker#worker{state={working, handoff},
                                          handoff=undefined},
            {noreply, replace_worker(HandoffWorker, State)};
        none ->
            %% this next_input request was for a queue that this vnode
            %% doesn't have.  ignore it.  (one example is if the vnode
            %% receives a 'DOWN' for a fitting, and cleans up the
            %% queue for that fitting's worker *after* the worker has
            %% requested its next input, but before the vnode has
            %% received that request)
            {noreply, State}
    end.

%% @doc Handle pulling data off of a worker's queue and sending it to
%%      the worker.
%%
%%      If there are no inputs in the worker's queue, mark the worker
%%      as `waiting' if it has not yet received its end-of-inputs
%%      message, or ask it to shutdown if eoi was received.
%%
%%      If there are inputs in the queue, pull off the front one and
%%      send it along.  If there are items in the blocking queue, move
%%      the front one to the end of the work queue, and reply `ok' to
%%      the process that requested its addition (unblocking it).
-spec next_input_nohandoff(#worker{}, state()) -> {noreply, state()}.
next_input_nohandoff(WorkerUnperf, #state{partition=Partition}=State) ->
    Worker = roll_perf(WorkerUnperf),
    case queue:out(Worker#worker.q) of
        {{value, {Input, UsedPreflist}}, NewQ} ->
            ?T(Worker#worker.details, [queue],
               {vnode, {dequeue, Partition}}),
            send_input(Worker, {Input, UsedPreflist}),
            WorkingWorker = Worker#worker{state={working, Input},
                                          q=NewQ},
            BlockingWorker = 
                case {queue:len(NewQ) < Worker#worker.q_limit,
                      queue:out(Worker#worker.blocking)} of
                    {true, {{value, {BlockInput, Blocker, BlockUsedPreflist}},
                            NewBlocking}} ->
                        ?T(Worker#worker.details, [queue,queue_full],
                           {vnode, {unblocking, Partition}}),
                        %% move blocked input to queue
                        NewNewQ = queue:in({BlockInput, BlockUsedPreflist},
                                           NewQ),
                        %% free up blocked sender
                        reply_to_blocker(Blocker, ok),
                        WorkingWorker#worker{q=NewNewQ,
                                             blocking=NewBlocking};
                    {False, {Empty, _}} when False==false; Empty==empty ->
                        %% nothing blocking, or handoff pushed queue
                        %% length over q_limit
                        WorkingWorker
                end,
            {noreply, replace_worker(BlockingWorker, State)};
        {empty, _} ->
            EmptyWorker = case Worker#worker.inputs_done of
                              true ->
                                  ?T(Worker#worker.details, [eoi],
                                     {vnode, {eoi, Partition}}),
                                  send_input(Worker, done),
                                  Worker#worker{state={working, done}};
                              false ->
                                  ?T(Worker#worker.details, [queue],
                                     {vnode, {waiting, Partition}}),
                                  Worker#worker{state=waiting}
                          end,
            {noreply, replace_worker(EmptyWorker, State)}
    end.

%% @doc Send an input to a worker.
-spec send_input(#worker{},
                 done | {term(), riak_core_apl:preflist()}) ->
         ok.
send_input(Worker, Input) ->
    riak_pipe_vnode_worker:send_input(Worker#worker.pid, Input).

%% @doc Send an request to archive to a worker.
-spec send_archive(#worker{}) -> ok.
send_archive(Worker) ->
    riak_pipe_vnode_worker:send_archive(Worker#worker.pid).

%% @doc Send a request to merge another node's archived worker state
%%      with this worker.
-spec send_handoff(#worker{}) -> ok.
send_handoff(#worker{handoff={waiting, HO}}=Worker) ->
    riak_pipe_vnode_worker:send_handoff(Worker#worker.pid, HO).

%% @doc Find a worker by its pid.
-spec worker_by_pid(pid(), state()) -> {ok, #worker{}} | none.
worker_by_pid(Pid, #state{workers=Workers}) ->
    case lists:keyfind(Pid, #worker.pid, Workers) of
        #worker{}=Worker -> {ok, Worker};
        false            -> none
    end.

%% @doc Find a worker by the fitting it works for.
-spec worker_by_fitting(riak_pipe:fitting(), state()) ->
         {ok, #worker{}} | none.
worker_by_fitting(Fitting, #state{workers=Workers}) ->
    case lists:keyfind(Fitting, #worker.fitting, Workers) of
        #worker{}=Worker -> {ok, Worker};
        false            -> none
    end.

%% @doc Find a worker by the pid of the fitting it works for.
-spec worker_by_fitting_pid(pid(), state()) -> {ok, #worker{}} | none.
worker_by_fitting_pid(Pid, #state{workers=Workers}) ->
    case [ W || #worker{fitting=F}=W <- Workers, F#fitting.pid =:= Pid ] of
        [#worker{}=Worker] -> {ok, Worker};
        []                 -> none
    end.

%% @doc Update the worker's entry in the vnode's state.  Matching
%%      is done by fitting.
-spec replace_worker(#worker{}, state()) -> state().
replace_worker(#worker{fitting=F}=Worker, #state{workers=Workers}=State) ->
    NewWorkers = lists:keystore(F, #worker.fitting, Workers, Worker),
    State#state{workers=NewWorkers}.

%% @doc Remove the worker's entry from the vnode's state.  Matching is
%%      done by fitting.
-spec remove_worker(#worker{}, state()) -> state().
remove_worker(#worker{fitting=F}, #state{workers=Workers}=State) ->
    NewWorkers = lists:keydelete(F, #worker.fitting, Workers),
    State#state{workers=NewWorkers}.

%% @doc Restart the worker after failure.  The input that the worker
%%      was processing is skipped.  If the worker fails to restart,
%%      the inputs in its work queue are sent to the fitting process,
%%      and the requests in its block queue are sent `{error, fail}'
%%      responses.
-spec restart_worker(#worker{}, state()) -> state().
restart_worker(#worker{details=FD}=UnstatWorker,
               #state{partition=Partition}=State)
  when FD#fitting_details.module /= ?FORWARD_WORKER_MODULE ->
    Worker = roll_perf(UnstatWorker),
    CleanState = remove_worker(Worker, State),
    case new_worker(Worker#worker.fitting, CleanState) of
        {ok, NewWorker} ->
            ?T(Worker#worker.details, [restart],
               {vnode, {restart, Partition}}),
            CopiedWorker = NewWorker#worker{
                             q=Worker#worker.q,
                             blocking=Worker#worker.blocking,
                             inputs_done=Worker#worker.inputs_done,
                             perf=Worker#worker.perf},
            replace_worker(CopiedWorker, CleanState);
        _Error ->
            ?T(Worker#worker.details, [restart_fail],
               {vnode, {restart_fail, Partition, proplist_perf(Worker)}}),
            %% fail blockers, so they resubmit elsewhere
            [ reply_to_blocker(Blocker, {error, worker_restart_fail})
              || {_, Blocker, _} <- queue:to_list(Worker#worker.blocking) ],
            %% spin up a stub worker to forward the inputs
            %% (don't want to tie up the vnode doing this sending)
            {ok, FwdWorker} = new_fwd_worker(Worker#worker.details,
                                             CleanState),
            %% an alternate config might be to set inputs_done to
            %% true, unconditionally, so the worker is cleaned up as
            %% soon as it is done forwarding; but if the vnode gets
            %% another input for this fitting after recycling the
            %% worker, it will try to restart it again, which is
            %% likely to fail again, and such repeated restarts could
            %% lead to a heavy load on this vnode
            CopiedWorker = FwdWorker#worker{
                             q=Worker#worker.q,
                             inputs_done=Worker#worker.inputs_done},
            replace_worker(CopiedWorker, CleanState)
    end;
restart_worker(#worker{details=FD, q=Queue}=Worker,
               #state{partition=Partition}=State) ->
    ?T(FD, [restart_fail], {vnode, {restart_fail, Partition}}),
    %% this was a forwarding worker for a failed-restart fitting; if
    %% it crashed, there's something *really* wrong - log the errors
    %% and dump it
    [ ?T_ERR(FD, {restart_dropped, I}) || I <- queue:to_list(Queue) ],
    if Worker#worker.inputs_done ->
            %% tell the fitting this worker has exited, so it doesn't
            %% hang around waiting
            send_done(FD#fitting_details.fitting);
       true ->
            %% the fitting hasn't yet sent eoi - let the done message
            %% be sent after that happens
            ok
    end,
    remove_worker(Worker, State).

worker_error(Reason, #worker{details=FD}=Worker, State) ->
    Fields = record_info(fields, fitting_details),
    FieldPos = lists:zip(Fields, lists:seq(2, length(Fields)+1)),
    DsList = [{Field, element(Pos, FD)} || {Field, Pos} <- FieldPos],
    ?T_ERR(FD, [{module, FD#fitting_details.module},
                {partition, State#state.partition},
                {details, DsList},
                {reason, Reason},
                {state, Worker#worker.state}]).

%% @doc Reply to a request that has been waiting in a worker's blocked
%%      queue.
-spec reply_to_blocker(term(), term()) -> true.
reply_to_blocker(Blocker, Reply) ->
    riak_core_vnode:reply(Blocker, Reply).

%% @doc Send a `done' message to the fitting specified.
-spec send_done(riak_pipe:fitting()) -> ok.
send_done(Fitting) ->
    riak_pipe_fitting:worker_done(Fitting).

%% @doc Handle a request for status.  Generate the worker detail
%%      list, and send it to the requester.
-spec status_internal(#cmd_status{}, state()) -> {noreply, state()}.
status_internal(#cmd_status{sender=Sender, fittings=Fittings},
                #state{partition=P, workers=Workers}=State) ->
    FilteredWorkers =
        case Fittings of
            all ->
                Workers;
            _ ->
                [ W || W <- Workers,
                       lists:member(W#worker.fitting, Fittings)]
        end,
    Reply = {P, [ worker_detail(W) || W <- FilteredWorkers]},
    %% riak_core_vnode:command(Pid) does not set reply properly
    riak_core_vnode:reply(Sender, Reply),
    {noreply, State}.

%% @doc Generate the status details for the given worker.
-spec worker_detail(#worker{}) -> [{atom(), term()}].
worker_detail(#worker{fitting=Fitting, details=Details,
                      state=State, inputs_done=Done,
                      q=Q, blocking=B}=Worker) ->
    [{fitting, Fitting#fitting.pid},
     {name, Details#fitting_details.name},
     {module, Details#fitting_details.module},
     {state, case State of
                 {working, _} -> working;
                 Other        -> Other
             end},
     {inputs_done, Done},
     {queue_length, queue:len(Q)},
     {blocking_length, queue:len(B)}
     |proplist_perf(Worker)].

%% @doc Update the appropriate fields in the worker's performance
%%      statistics.  This function should be called before updating
%%      the worker to its next state, as the function depends on
%%      `#worker.state' to know which fields to update.  That is, if
%%      the worker has just finished processing input A, this function
%%      should be called while its state is still set to `{working, A}'.
-spec roll_perf(#worker{}) -> #worker{}.
roll_perf(#worker{perf=Perf, state=State}=Worker) ->
    Now = now(),
    Duration = timer:now_diff(Now, Perf#worker_perf.last_time),
    TimedPerf = case State of
                    {working,_} ->
                        Perf#worker_perf{
                          processed=Perf#worker_perf.processed+1,
                          work_time=Perf#worker_perf.work_time+Duration};
                    _ ->
                        Perf#worker_perf{
                          idle_time=Perf#worker_perf.idle_time+Duration}
                end,
    Worker#worker{perf=TimedPerf#worker_perf{last_time=Now}}.

%% @doc Increment the failure counter in this worker's performance
%%      statistics.
-spec inc_fail_perf(#worker{}) -> #worker{}.
inc_fail_perf(#worker{perf=Perf}=Worker) ->
    FailPerf = Perf#worker_perf{failures=1+Perf#worker_perf.failures},
    Worker#worker{perf=FailPerf}.
    
%% @doc Convert the worker's performance statistics to a proplist, for
%%      sharing.
-spec proplist_perf(#worker{}) -> [{atom(), term()}].
proplist_perf(#worker{perf=Perf, state=State}) ->
    SinceLast = timer:now_diff(now(), Perf#worker_perf.last_time),
    {AddWork, AddIdle} = case State of
                             {working, _} -> {SinceLast, 0};
                             _            -> {0, SinceLast}
                         end,
    [{started, Perf#worker_perf.started},
     {processed, Perf#worker_perf.processed},
     {failures, Perf#worker_perf.failures},
     {work_time, Perf#worker_perf.work_time + AddWork},
     {idle_time, Perf#worker_perf.idle_time + AddIdle}].

%% @doc Handle the fold request to start handoff.  Immediately ask all
%%      `waiting' workers to archive, and note that others should
%%      archive as they finish their current inputs.
-spec handoff_cmd_internal(term(), sender(), state()) ->
         {noreply, state()}.
handoff_cmd_internal(?FOLD_REQ{foldfun=Fold, acc0=Acc}, Sender,
              #state{workers=Workers}=State) ->
    {Ready, NotReady} = lists:partition(
                          fun(W) -> W#worker.state == waiting end,
                          Workers),
    %% ask waiting workers to produce archives
    Archiving = [ begin
                      send_archive(W),
                      W#worker{state={working, archive}}
                  end || W <- Ready ],
    {noreply, State#state{workers=NotReady, workers_archiving=Archiving,
                          handoff=#handoff{fold=Fold,
                                           acc=Acc,
                                           sender=Sender}}}.

%% @doc The vnode is in handoff, and a worker requested its next
%%      input.  Instead of giving it the next input, ask it to
%%      archive, so it can be sent to the handoff partner.
-spec archive_fitting(riak_pipe:fitting(), state()) -> state().
archive_fitting(F, State) ->
    case worker_by_fitting(F, State) of
        {ok, W} ->
            send_archive(W),
            CleanState = remove_worker(W, State),
            CleanState#state{
              workers_archiving=[W#worker{state={working, archive}}
                                 |State#state.workers_archiving]};
        none ->
            %% the requested queue isn't here; the fitting may have
            %% died, and this next_input request passed its kill in
            %% flight - just ignore
            State
    end.

%% @doc A worker finished archiving, and sent the archive back to the
%%      vnode.  Evaluate the handoff fold function, and remove the
%%      worker from the vnode's state.
%%
%%      If there are no more workers to archive, reply to the handoff
%%      requester with the accumulated result.
-spec archive_internal(#cmd_archive{}, state()) -> {noreply, state()}.
archive_internal(#cmd_archive{fitting=F, archive=A},
                 #state{handoff=Handoff,
                        workers=Workers,
                        workers_archiving=Archiving}=State) ->
    {value, Worker, NewArchiving} =
        lists:keytake(F, #worker.fitting, Archiving),
    HandoffVal = {Worker#worker.q, Worker#worker.blocking, A},
    NewAcc = (Handoff#handoff.fold)(F, HandoffVal, Handoff#handoff.acc),
    case {Workers, NewArchiving} of
        {[], []} ->
            %% handoff is done!
            riak_core_vnode:reply(Handoff#handoff.sender, NewAcc);
        _ ->
            %% still chugging
            ok
    end,
    {noreply, State#state{workers_archiving=NewArchiving,
                          handoff=Handoff#handoff{acc=NewAcc}}}.<|MERGE_RESOLUTION|>--- conflicted
+++ resolved
@@ -237,12 +237,8 @@
 queue_work(#fitting{chashfun=HashFun}=Fitting,
            Input, Timeout, UsedPreflist) ->
     %% 1.0.x compatibility
-<<<<<<< HEAD
-    queue_work(Fitting, Input, Timeout, UsedPreflist, HashFun(Input)).
-=======
     Hash = riak_pipe_fun:compat_apply(HashFun, [Input]),
     queue_work(Fitting, Input, Timeout, UsedPreflist, Hash).
->>>>>>> 7f2cb885
 
 %% @doc Queue the given `Input' for processing the the `Fitting' on
 %%      the vnode specified by `Hash'.  This version of the function
@@ -310,12 +306,8 @@
     IntNVal = if is_integer(NVal)  -> NVal;
                  is_tuple(NVal)    -> {Mod, Fun} = NVal, Mod:Fun(Input);
                  %% 1.0.x compatibility
-<<<<<<< HEAD
-                 is_function(NVal) -> NVal(Input)
-=======
                  is_function(NVal) ->
                       riak_pipe_fun:compat_apply(NVal, [Input])
->>>>>>> 7f2cb885
               end,
     %% it's possible that node availability changes could cause
     %% different vnodes to be available at different evaluations, so
