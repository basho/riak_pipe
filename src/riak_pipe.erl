%% -------------------------------------------------------------------
%%
%% Copyright (c) 2011 Basho Technologies, Inc.
%%
%% This file is provided to you under the Apache License,
%% Version 2.0 (the "License"); you may not use this file
%% except in compliance with the License.  You may obtain
%% a copy of the License at
%%
%%   http://www.apache.org/licenses/LICENSE-2.0
%%
%% Unless required by applicable law or agreed to in writing,
%% software distributed under the License is distributed on an
%% "AS IS" BASIS, WITHOUT WARRANTIES OR CONDITIONS OF ANY
%% KIND, either express or implied.  See the License for the
%% specific language governing permissions and limitations
%% under the License.
%%
%% -------------------------------------------------------------------

%% @doc Basic interface to riak_pipe.
%%
%%      Clients of riak_pipe are most likely to be interested in
%%      {@link exec/2}, {@link wait_first_fitting/1},
%%      {@link receive_result/1}, and {@link collect_results/1}.
%%
%%      Basic client usage should go something like this:
%% ```
%% % define the pipeline
%% PipelineSpec = [#fitting_spec{name="passer"
%%                               module=riak_pipe_w_pass,
%%                               chashfun=fun chash:key_of/1}],
%%
%% % start things up
%% {ok, Head, Sink} = riak_pipe:exec(PipelineSpec, []),
%%
%% % send in some work
%% riak_pipe_vnode:queue_work(Head, "work item 1"),
%% riak_pipe_vnode:queue_work(Head, "work item 2"),
%% riak_pipe_vnode:queue_work(Head, "work item 3"),
%% riak_pipe_fitting:eoi(Head),
%%
%% % wait for results (alternatively use receive_result/1 repeatedly)
%% {ok, Results} = riak_pipe:collect_results().
%% '''
%%
%%      Many examples are included in the source code, and exported
%%      as functions named `example'*.
%%
%%      The functions {@link result/3}, {@link eoi/1}, and {@link
%%      log/3} are used by workers and fittings to deliver messages to
%%      the sink.
-module(riak_pipe).

%% client API
-export([exec/2,
         receive_result/1,
         receive_result/2,
         collect_results/1,
         collect_results/2]).
%% worker/fitting API
-export([result/3, eoi/1, log/3]).
%% examples
-export([example/0,
         example_start/0,
         example_send/1,
         example_receive/1,

         example_transform/0,
         generic_transform/4,
         example_reduce/0,
         example_tick/3,
         example_tick/4]).
-ifdef(TEST).
-export([do_dep_apps/1, t/0]).
-endif.

-include("riak_pipe.hrl").
-include("riak_pipe_debug.hrl").
-ifdef(TEST).
-include_lib("eunit/include/eunit.hrl").
-endif.

-export_type([fitting/0,
              fitting_spec/0,
              exec_opts/0]).
-type fitting() :: #fitting{}.
-type fitting_spec() :: #fitting_spec{}.
-type exec_opts() :: [exec_option()].
-type exec_option() :: {sink, fitting()}
                     | {trace, all | list() | set()}
                     | {log, sink | sasl}.

%% @doc Setup a pipeline.  This function starts up fitting/monitoring
%%      processes according the fitting specs given, returning a
%%      handle to the head (first) fitting and the sink.  Inputs may
%%      then be sent to vnodes, tagged with that head fitting.
%%
%%      The pipeline is specified as an ordered list of
%%      `#fitting_spec{}' records.  Each record has the fields:
%%<dl><dt>
%%      `name'
%%</dt><dd>
%%      Any term. Will be used in logging, trace, and result messages.
%%</dd><dt>
%%      `module'
%%</dt><dd>
%%      Atom. The name of the module implementing the fitting.  This
%%      module must implement the `riak_pipe_vnode_worker' behavior.
%%</dd><dt>
%%      `arg'
%%</dt><dd>
%%      Any term. Will be available to the fitting-implementation
%%      module's initialization function.  This is a good way to
%%      parameterize general fittings.
%%</dd><dt>
%%     `chashfun'
%%</dt><dd>
%%      A function of arity 1.  The consistent-hashing function used
%%      to determine which vnode should receive an input.  This
%%      function will be evaluated as `Fun(Input)'.  The result of
%%      that evaluation should be a binary, 160 bits in length, which
%%      will be used to choose the working vnode from a
%%      `riak_core_ring'.  (Very similar to the `chash_keyfun' bucket
%%      property used in `riak_kv'.)
%%</dd><dt>
%%      `nval'
%%</dt><dd>
%%      Either a positive integer, or a function of arity 1 that
%%      returns a positive integer.  This field determines the maximum
%%      number of vnodes that might be asked to handle the input.  If
%%      a worker is unable to process an input on a given vnode, it
%%      can ask to have the input sent to a different vnode.  Up to
%%      `nval' vnodes will be tried in this manner.
%%
%%      If `nval' is an integer, that static number is used for all
%%      inputs.  If `nval' is a function, the function is evaluated as
%%      `Fun(Input)' (much like `chashfun'), and is expected to return
%%      a positive integer.
%%</dd></dl>
%%
%%      Defined elements of the `Options' list are:
%%<dl><dt>
%%      `{sink, Sink}'
%%</dt><dd>
%%      If no `sink' option is provided, one will be created, such
%%      that the calling process will receive all messages sent to the
%%      sink (all output, logging, and trace messages).  If specified,
%%      `Sink' should be a `#fitting{}' record, filled with the pid of
%%      the process prepared to receive these messages.
%%</dd><dt>
%%      `{trace, TraceMatches}'
%%</dt><dd>
%%      If no `trace' option is provided, tracing will be disabled for
%%      this pipeline.  If specified, `TraceMatches' should be either
%%      the atom `all', in which case all trace messages will be
%%      delivered, or a list of trace tags to match, in which case
%%      only messages with matching tags will be delivered.
%%</dd><dt>
%%      `{log, LogTarget}'
%%</dt><dd>
%%      If no `log' option is provided, logging will be disabled for
%%      this pipelien.  If specified, `LogTarget' should be either the
%%      atom `sink', in which case all log (and trace) messages will
%%      be delivered to the sink, or the atom `sasl', in which case
%%      all log (and trace) messages will be printed via
%%      `error_logger' to the SASL log.
%%</dd></dl>
%%
%%      Other values are allowed, but ignored, in `Options'.  The
%%      value of `Options' is provided to all fitting modules during
%%      initialization, so it can be a good vector for global
%%      configuration of general fittings.
-spec exec([fitting_spec()], exec_opts()) ->
         {ok, Head::fitting(), Sink::fitting()}.
exec(Spec, Options) ->
    [ riak_pipe_fitting:validate_fitting(F) || F <- Spec ],
    {Sink, SinkOptions} = ensure_sink(Options),
    TraceOptions = correct_trace(SinkOptions),
    {ok, Head} = riak_pipe_builder_sup:new_pipeline(Spec, TraceOptions),
    {ok, Head, Sink}.

%% @doc Ensure that the `{sink, Sink}' exec/2 option is defined
%%      correctly, or define a fresh one pointing to the current
%%      process if the option is absent.
-spec ensure_sink(exec_opts()) ->
         {fitting(), exec_opts()}.
ensure_sink(Options) ->
    case lists:keyfind(sink, 1, Options) of
        {sink, #fitting{pid=Pid}=Sink} ->
            if is_pid(Pid) ->
                    HFSink = case Sink#fitting.chashfun of
                                 undefined ->
                                     Sink#fitting{chashfun=sink};
                                 _ ->
                                     Sink
                             end,
                    RHFSink = case HFSink#fitting.ref of
                                  undefined ->
                                      HFSink#fitting{ref=make_ref()};
                                  _ ->
                                      HFSink
                              end,
                    {RHFSink, lists:keyreplace(sink, 1, Options, RHFSink)};
               true ->
                    throw({invalid_sink, nopid})
            end;
        false ->
            Sink = #fitting{pid=self(), ref=make_ref(), chashfun=sink},
            {Sink, [{sink, Sink}|Options]};
        _ ->
            throw({invalid_sink, not_fitting})
    end.

%% @doc Validate the trace option.  Converts `{trace, list()}' to
%%      `{trace, set()}' for easier comparison later.
-spec correct_trace(exec_opts()) -> exec_opts().
correct_trace(Options) ->
    case lists:keyfind(trace, 1, Options) of
        {trace, all} ->
            %% nothing to correct
            Options;
        {trace, List} when is_list(List) ->
            %% convert trace list to set for comparison later
            lists:keyreplace(trace, 1, Options,
                             {trace, sets:from_list(List)});
        {trace, Tuple} ->
            case sets:is_set(Tuple) of
                true ->
                    %% nothing to correct
                    Options;
                false ->
                    throw({invalid_trace, "not list or set"})
            end;
        false ->
            %% nothing to correct
            Options
    end.

%% @doc Send a result to the sink (used by worker processes).  The
%%      result is delivered as a `#pipe_result{}' record in the sink
%%      process's mailbox.
-spec result(term(), Sink::fitting(), term()) -> #pipe_result{}.
result(From, #fitting{pid=Pid, ref=Ref}, Output) ->
    Pid ! #pipe_result{ref=Ref, from=From, result=Output}.

%% @doc Send a log message to the sink (used by worker processes and
%%      fittings).  The message is delivered as a `#pipe_log{}' record
%%      in the sink process's mailbox.
-spec log(term(), Sink::fitting(), term()) -> #pipe_log{}.
log(From, #fitting{pid=Pid, ref=Ref}, Msg) ->
    Pid ! #pipe_log{ref=Ref, from=From, msg=Msg}.

%% @doc Send an end-of-inputs message to the sink (used by fittings).
%%      The message is delivered as a `#pipe_eoi{}' record in the sink
%%      process's mailbox.
-spec eoi(Sink::fitting()) -> #pipe_eoi{}.
eoi(#fitting{pid=Pid, ref=Ref}) ->
    Pid ! #pipe_eoi{ref=Ref}.

%% @doc Pull the next pipeline result out of the sink's mailbox.
%%      The `From' element of the `result' and `log' messages will
%%      be the name of the fitting that generated them, as specified
%%      in the `#fitting_spec{}' record used to start the pipeline.
%%      This function assumes that it is called in the sink's process.
%%      Passing the #fitting{} structure is only needed for reference
%%      to weed out misdirected messages from forgotten pipelines.
%%      A static timeout of five seconds is hard-coded (TODO).
-spec receive_result(Sink::fitting()) ->
         {result, {From::term(), Result::term()}}
       | {log, {From::term(), Message::term()}}
       | eoi
       | timeout.
receive_result(Fitting) ->
    receive_result(Fitting, 5000).

-spec receive_result(Sink::fitting(), Timeout::integer() | 'infinity') ->
         {result, {From::term(), Result::term()}}
       | {log, {From::term(), Message::term()}}
       | eoi
       | timeout.
receive_result(#fitting{ref=Ref}, Timeout) ->
    receive
        #pipe_result{ref=Ref, from=From, result=Result} ->
            {result, {From, Result}};
        #pipe_log{ref=Ref, from=From, msg=Msg} ->
            {log, {From, Msg}};
        #pipe_eoi{ref=Ref} ->
            eoi
    after Timeout ->
            timeout
    end.

%% @doc Receive all results and log messages, up to end-of-inputs
%%      (unless {@link receive_result} times out before the eoi
%%      arrives).
%%
%%      If end-of-inputs was the last message received, the first
%%      element of the returned tuple will be the atom `eoi'.  If the
%%      receive timed out before receiving end-of-inputs, the first
%%      element of the returned tuple will be the atom `timeout'.
%%
%%      The second element will be a list of all result messages
%%      received, while the third element will be a list of all log
%%      messages received.
%%
%%      This function assumes that it is called in the sink's process.
%%      Passing the #fitting{} structure is only needed for reference
%%      to weed out misdirected messages from forgotten pipelines.  A
%%      static inter-message timeout of five seconds is hard-coded
%%      (TODO).
-spec collect_results(Sink::fitting()) ->
          {eoi | timeout,
           Results::[{From::term(), Result::term()}],
           Logs::[{From::term(), Message::term()}]}.
collect_results(#fitting{}=Fitting) ->
    collect_results(Fitting, [], [], 5000).

-spec collect_results(Sink::fitting(), Timeout::integer() | 'infinity') ->
          {eoi | timeout,
           Results::[{From::term(), Result::term()}],
           Logs::[{From::term(), Message::term()}]}.
collect_results(#fitting{}=Fitting, Timeout) ->
    collect_results(Fitting, [], [], Timeout).

%% @doc Internal implementation of collect_results/1.  Just calls
%%      receive_result/1, and accumulates lists of result and log
%%      messages.
-spec collect_results(Sink::fitting(),
                      ResultAcc::[{From::term(), Result::term()}],
                      LogAcc::[{From::term(), Result::term()}],
                      Timeout::integer() | 'infinity') ->
          {eoi | timeout,
           Results::[{From::term(), Result::term()}],
           Logs::[{From::term(), Message::term()}]}.
collect_results(Fitting, ResultAcc, LogAcc, Timeout) ->
    case receive_result(Fitting, Timeout) of
        {result, {From, Result}} ->
            collect_results(Fitting, [{From,Result}|ResultAcc], LogAcc, Timeout);
        {log, {From, Result}} ->
            collect_results(Fitting, ResultAcc, [{From,Result}|LogAcc], Timeout);
        End ->
            %% result order shouldn't matter,
            %% but it's useful to have logging output in time order
            {End, ResultAcc, lists:reverse(LogAcc)}
    end.

%% @doc An example run of a simple pipe.  Uses {@link example_start/0},
%%      {@link example_send/0}, and {@link example_receive/0} to send
%%      nonsense through a pipe.
%%
%%      If everything behaves correctly, this function should return
%% ```
%% {eoi, [{empty_pass, "hello"}], _LogMessages}.
%% '''
-spec example() -> {eoi | timeout, list(), list()}.
example() ->
    {ok, Head, Sink} = example_start(),
    example_send(Head),
    example_receive(Sink).

%% @doc An example of starting a simple pipe.  Starts a pipe with one
%%      "pass" fitting.  Sink is pointed at the current process.
%%      Logging is pointed at the sink.  All tracing is enabled.
-spec example_start() ->
         {ok, Head::fitting(), Sink::fitting()}.
example_start() ->
    riak_pipe:exec(
      [#fitting_spec{name=empty_pass,
                     module=riak_pipe_w_pass,
                     chashfun=fun(_) -> <<0:160/integer>> end}],
      [{log, sink},
       {trace, all}]).

%% @doc An example of sending data into a pipeline.  Queues the string
%%      `"hello"' for the fitting provided, then signals end-of-inputs
%%      to that fitting.
-spec example_send(fitting()) -> ok.
example_send(Head) ->
    ok = riak_pipe_vnode:queue_work(Head, "hello"),
    riak_pipe_fitting:eoi(Head).

%% @doc An example of receiving data from a pipeline.  Reads all
%%      results sent to the given sink.
-spec example_receive(Sink::fitting()) ->
         {eoi | timeout, list(), list()}.
example_receive(Sink) ->
    collect_results(Sink).

%% @doc Another example pipeline use.  This one sets up a simple
%%      "transform" fitting, which expects lists of numbers as
%%      input, and produces the sum of that list as output.
%%
%%      If everything behaves correctly, this function should return
%% ```
%% {eoi, [{"sum transform", 55}], []}.
%% '''
-spec example_transform() -> {eoi | timeout, list(), list()}.
example_transform() ->
    MsgFun = fun lists:sum/1,
    DriverFun = fun(Head, _Sink) ->
                        ok = riak_pipe_vnode:queue_work(Head, lists:seq(1, 10)),
                        riak_pipe_fitting:eoi(Head),
                        ok
                end,
    generic_transform(MsgFun, DriverFun, [], 1).

generic_transform(MsgFun, DriverFun, ExecOpts, NumFittings) ->
    MsgFunThenSendFun = fun(Input, Partition, FittingDetails) ->
<<<<<<< HEAD
                                ok = riak_pipe_vnode_worker:send_output(
                                       MsgFun(Input),
                                       Partition,
                                       FittingDetails)
=======
                                riak_pipe_vnode_worker:send_output(
                                  MsgFun(Input),
                                  Partition,
                                  FittingDetails),
                                ok
>>>>>>> aba843ec
                        end,
    {ok, Head, Sink} =
        riak_pipe:exec(
          lists:duplicate(NumFittings,
                          #fitting_spec{name="generic transform",
                                        module=riak_pipe_w_xform,
                                        arg=MsgFunThenSendFun,
<<<<<<< HEAD
                                        chashfun=fun zero_part/1}),
=======
                                        partfun=fun(_) -> 0 end}),
>>>>>>> aba843ec
          ExecOpts),
    ok = DriverFun(Head, Sink),
    example_receive(Sink).

%% @doc Another example pipeline use.  This one sets up a simple
%%      "reduce" fitting, which expects tuples of the form
%%      `{Key::term(), Value::number()}', and produces results of the
%%      same form, where the output value is the sum of all of the
%%      input values for a given key.
%%
%%      If everything behaves correctly, this function should return
%% ```
%% {eoi, [{"sum reduce", {a, [55]}}, {"sum reduce", {b, [155]}}], []}.
%% '''
example_reduce() ->
    SumFun = fun(_Key, Inputs, _Partition, _FittingDetails) ->
                     {ok, [lists:sum(Inputs)]}
             end,
    {ok, Head, Sink} =
        riak_pipe:exec(
          [#fitting_spec{name="sum reduce",
                         module=riak_pipe_w_reduce,
                         arg=SumFun,
                         chashfun=fun riak_pipe_w_reduce:chashfun/1}],
          []),
    [ok,ok,ok,ok,ok] =
        [ riak_pipe_vnode:queue_work(Head, {a, N})
          || N <- lists:seq(1, 5) ],
    [ok,ok,ok,ok,ok] =
        [ riak_pipe_vnode:queue_work(Head, {b, N})
          || N <- lists:seq(11, 15) ],
    [ok,ok,ok,ok,ok] =
        [ riak_pipe_vnode:queue_work(Head, {a, N})
          || N <- lists:seq(6, 10) ],
    [ok,ok,ok,ok,ok] =
        [ riak_pipe_vnode:queue_work(Head, {b, N})
          || N <- lists:seq(16, 20) ],
    riak_pipe_fitting:eoi(Head),
    example_receive(Sink).

example_tick(TickLen, NumTicks, ChainLen) ->
    example_tick(TickLen, 1, NumTicks, ChainLen).

example_tick(TickLen, BatchSize, NumTicks, ChainLen) ->
    Specs = [#fitting_spec{name=list_to_atom("tick_pass" ++ integer_to_list(F_num)),
                           module=riak_pipe_w_pass,
<<<<<<< HEAD
                           chashfun = fun zero_part/1}
=======
                           partfun = fun(_) -> 0 end}
>>>>>>> aba843ec
             || F_num <- lists:seq(1, ChainLen)],
    {ok, Head, Sink} = riak_pipe:exec(Specs, [{log, sink},
                                              {trace, all}]),
    [begin
         [riak_pipe_vnode:queue_work(Head, {tick, {TickSeq, X}, now()}) ||
             X <- lists:seq(1, BatchSize)],
         if TickSeq /= NumTicks -> timer:sleep(TickLen);
            true                -> ok
         end
     end || TickSeq <- lists:seq(1, NumTicks)],
    riak_pipe_fitting:eoi(Head),
    example_receive(Sink).

<<<<<<< HEAD
%% @doc dummy chashfun for tests and examples
%%      sends everything to partition 0
zero_part(_) ->
    riak_pipe_vnode:hash_for_partition(0).

=======
>>>>>>> aba843ec
-ifdef(TEST).

extract_trace_errors(Trace) ->
    [Ps || {_, {trace, _, {error, Ps}}} <- Trace].

%% extract_trace_vnode_failures(Trace) ->
%%     [Partition || {_, {trace, _, {vnode_failure, Partition}}} <- Trace].

extract_fitting_died_errors(Trace) ->
    [X || {_, {trace, _, {vnode, {fitting_died, _}} = X}} <- Trace].

extract_queued(Trace) ->
    [{Partition, X} ||
        {_, {trace, _, {vnode, {queued, Partition, X}}}} <- Trace].

extract_queue_full(Trace) ->
    [Partition ||
        {_, {trace, _, {vnode, {queue_full, Partition, _}}}} <- Trace].

extract_unblocking(Trace) ->
    [Partition ||
        {_, {trace, _, {vnode, {unblocking, Partition}}}} <- Trace].

kill_all_pipe_vnodes() ->
    [exit(VNode, kill) ||
        VNode <- riak_core_vnode_master:all_nodes(riak_pipe_vnode)].

t() ->
    eunit:test(?MODULE).

dep_apps() ->
    DelMe = "./EUnit-SASL.log",
    KillDamnFilterProc = fun() ->
                                 timer:sleep(5),
                                 catch exit(whereis(riak_sysmon_filter), kill),
                                 timer:sleep(5)
                         end,                                 
    [fun(start) ->
             _ = application:stop(sasl),
             _ = application:load(sasl),
             put(old_sasl_l, app_helper:get_env(sasl, sasl_error_logger)),
             ok = application:set_env(sasl, sasl_error_logger, {file, DelMe}),
             ok = application:start(sasl),
             error_logger:tty(false);
        (stop) ->
             ok = application:stop(sasl),
             ok = application:set_env(sasl, sasl_error_logger, erase(old_sasl_l));
        (fullstop) ->
             _ = application:stop(sasl)
     end,
     %% public_key and ssl are not needed here but started by others so
     %% stop them when we're done.
     crypto, public_key, ssl,
     fun(start) ->
             ok = application:start(riak_sysmon);
        (stop) ->
             ok = application:stop(riak_sysmon),
             KillDamnFilterProc();
        (fullstop) ->
             _ = application:stop(riak_sysmon),
             KillDamnFilterProc()
     end,
     webmachine,
     fun(start) ->
             _ = application:load(riak_core),
             put(old_hand_ip, app_helper:get_env(riak_core, handoff_ip)),
             put(old_hand_port, app_helper:get_env(riak_core, handoff_port)),
             ok = application:set_env(riak_core, handoff_ip, "0.0.0.0"),
             ok = application:set_env(riak_core, handoff_port, 9183),
             ok = application:start(riak_core);
        (stop) ->
             ok = application:stop(riak_core),
             ok = application:set_env(riak_core, handoff_ip, get(old_hand_ip)),
             ok = application:set_env(riak_core, handoff_port, get(old_hand_port));
        (fullstop) ->
             _ = application:stop(riak_core)
     end,
    riak_pipe].

do_dep_apps(fullstop) ->
    lists:map(fun(A) when is_atom(A) -> _ = application:stop(A);
                 (F)                 -> F(fullstop)
              end, lists:reverse(dep_apps()));
do_dep_apps(StartStop) ->
    Apps = if StartStop == start -> dep_apps();
              StartStop == stop  -> lists:reverse(dep_apps())
           end,
    lists:map(fun(A) when is_atom(A) -> ok = application:StartStop(A);
                 (F)                 -> F(StartStop)
              end, Apps).

prepare_runtime() ->
     fun() ->
             do_dep_apps(fullstop),
             timer:sleep(5),
             do_dep_apps(start),
             timer:sleep(5),
             [foo1, foo2]
     end.

teardown_runtime() ->
     fun(_PrepareThingie) ->
             do_dep_apps(stop),
             timer:sleep(5)
     end.    

basic_test_() ->
    AllLog = [{log, sink}, {trace, all}],
    OrderFun = fun(Head, _Sink) ->
                    ok = riak_pipe_vnode:queue_work(Head, 1),
                    riak_pipe_fitting:eoi(Head),
                    ok
           end,
    MultBy2 = fun(X) -> 2 * X end,
    {foreach,
     prepare_runtime(),
     teardown_runtime(),
     [
      fun(_) ->
              {"example()",
               fun() ->
                       {eoi, [{empty_pass, "hello"}], _Trc} =
                           ?MODULE:example()
               end}
      end,
      fun(_) ->
              {"example_transform()",
               fun() ->
                       {eoi, [{"generic transform", 55}], []} =
                           ?MODULE:example_transform()
               end}
      end,
      fun(_) ->
              {"example_reduce()",
               fun() ->
                       {eoi, Res, []} = ?MODULE:example_reduce(),
                       [{"sum reduce", {a, [55]}},
                        {"sum reduce", {b, [155]}}] = lists:sort(Res)
               end}
      end,
      fun(_) ->
              {"pipeline order",
               fun() ->
                       {eoi, Res, Trace} = 
                           generic_transform(MultBy2, OrderFun, 
                                             AllLog, 5),
                       [{_, 32}] = Res,
                       0 = length(extract_trace_errors(Trace)),
                       Qed = extract_queued(Trace),
                       %% NOTE: The msg to the sink doesn't appear in Trace
                       [1,2,4,8,16] = [X || {_, X} <- Qed]
               end}
      end,
      fun(_) ->
              {"trace filtering",
               fun() ->
                       {eoi, _Res, Trace1} = 
                           generic_transform(MultBy2, OrderFun, 
                                             [{log,sink}, {trace, [eoi]}], 5),
                       {eoi, _Res, Trace2} = 
                           generic_transform(MultBy2, OrderFun, 
                                             [{log,sink}, {trace, all}], 5),
                       %% Looking too deeply into the format of the trace
                       %% messages, since they haven't gelled yet, is madness.
                       length(Trace1) < length(Trace2)
               end}
      end
     ]
    }.

exception_test_() ->
    AllLog = [{log, sink}, {trace, all}],
    ErrLog = [{log, sink}, {trace, [error]}],
<<<<<<< HEAD
    DecrOrCrashFun = fun(0) -> exit(blastoff);
                        (N) -> N - 1
                     end,
=======

    %% DecrOrCrashFun is usually used with the riak_pipe_w_xform
    %% fitting: at each fitting, the xform worker will decrement the
    %% count by one.  If the count ever gets to zero, then the worker
    %% will exit.  So, we want a worker to crash if the pipeline
    %% length > input # at head of pipeline.
    DecrOrCrashFun = fun(0) -> exit(blastoff);
                        (N) -> N - 1
                     end,

>>>>>>> aba843ec
    Sleep1Fun = fun(X) ->
                        timer:sleep(1),
                        X
                end,
<<<<<<< HEAD
    XBad1 = fun(Head, _Sink) ->
                    ok = riak_pipe_vnode:queue_work(Head, [1, 2, 3]),
                    ok = riak_pipe_vnode:queue_work(Head, [4, 5, 6]),
                    ok = riak_pipe_vnode:queue_work(Head, [7, 8, bummer]),
                    ok = riak_pipe_vnode:queue_work(Head, [10, 11, 12]),
                    riak_pipe_fitting:eoi(Head),
                    ok
           end,
    XBad2 =
        fun(Head, _Sink) ->
                [ok = riak_pipe_vnode:queue_work(Head, N) ||
                    N <- lists:seq(0,2)],
                ok = riak_pipe_vnode:queue_work(Head, 500),
                exit({success_so_far, collect_results(_Sink, 100)})
        end,
    TailWorkerCrash =
        fun(Head, _Sink) ->
                ok = riak_pipe_vnode:queue_work(Head, 100),
                timer:sleep(100),
                ok = riak_pipe_vnode:queue_work(Head, 1),
                riak_pipe_fitting:eoi(Head),
                ok
        end,
    VnodeCrash =
        fun(Head, _Sink) ->
                ok = riak_pipe_vnode:queue_work(Head, 100),
                timer:sleep(100),
                kill_all_pipe_vnodes(),
                timer:sleep(100),
                riak_pipe_fitting:eoi(Head),
                ok
        end,
    HeadFittingCrash =
        fun(Head, _Sink) ->
                ok = riak_pipe_vnode:queue_work(Head, [1, 2, 3]),
                (catch riak_pipe_fitting:crash(Head, fun() -> exit(die) end)),
                {error, [worker_startup_failed]} =
                    riak_pipe_vnode:queue_work(Head, [4, 5, 6]),
                %% Again, just for fun ... still fails
                {error, [worker_startup_failed]} =
                    riak_pipe_vnode:queue_work(Head, [4, 5, 6]),
                exit({success_so_far, collect_results(_Sink, 100)})
        end,
    MiddleFittingNormal =
        fun(Head, _Sink) ->
                ok = riak_pipe_vnode:queue_work(Head, 20),
                timer:sleep(100),
                [{_, BuilderPid, _, _}] = riak_pipe_builder_sup:builder_pids(),
                {ok, FittingPids} = riak_pipe_builder:fitting_pids(BuilderPid),

                %% Aside: exercise riak_pipe_fitting:workers/1.
                %% There's a single worker on vnode 0, whee.
                {ok, [0]} = riak_pipe_fitting:workers(hd(FittingPids)),

                %% Aside: send fitting bogus messages
                gen_fsm:send_event(hd(FittingPids), bogus_message),
                {error, unknown} =
                    gen_fsm:sync_send_event(hd(FittingPids), bogus_message),
                gen_fsm:sync_send_all_state_event(hd(FittingPids), bogus_message),
                hd(FittingPids) ! bogus_message,

                %% Aside: send bogus done message
                MyRef = Head#fitting.ref,
                ok = gen_fsm:sync_send_event(hd(FittingPids),
                                             {done, MyRef, asdf}),

                Third = lists:nth(3, FittingPids),
                (catch riak_pipe_fitting:crash(Third, fun() -> exit(normal) end)),
                Fourth = lists:nth(4, FittingPids),
                (catch riak_pipe_fitting:crash(Fourth, fun() -> exit(normal) end)),
                %% This message will be lost in the middle of the pipe,
                %% but we'll be able to notice it via extract_trace_errors/1.
                ok = riak_pipe_vnode:queue_work(Head, 30),
                exit({success_so_far, collect_results(_Sink, 100)})
        end,
    MiddleFittingCrash =
        fun(Head, _Sink) ->
                ok = riak_pipe_vnode:queue_work(Head, 20),
                timer:sleep(100),
                [{_, BuilderPid, _, _}] = riak_pipe_builder_sup:builder_pids(),
                {ok, FittingPids} = riak_pipe_builder:fitting_pids(BuilderPid),
                Third = lists:nth(3, FittingPids),
                (catch riak_pipe_fitting:crash(Third, fun() -> exit(diedie) end)),
                Fourth = lists:nth(4, FittingPids),
                (catch riak_pipe_fitting:crash(Fourth, fun() -> exit(diedie) end)),
                timer:sleep(100),   %% try to avoid racing w/pipeline shutdown
                {error,[worker_startup_failed]} =
                    riak_pipe_vnode:queue_work(Head, 30),
                riak_pipe_fitting:eoi(Head),
                exit({success_so_far, collect_results(_Sink, 100)})
        end,
    %% TODO: It isn't clear to me if TailFittingCrash is really any different
    %%       than MiddleFittingCrash.  I'm trying to exercise the patch in
    %%       commit cb0447f3c46 but am not having much luck.  {sigh}
    TailFittingCrash =
        fun(Head, _Sink) ->
                ok = riak_pipe_vnode:queue_work(Head, 20),
                timer:sleep(100),
                [{_, BuilderPid, _, _}] = riak_pipe_builder_sup:builder_pids(),
                {ok, FittingPids} = riak_pipe_builder:fitting_pids(BuilderPid),
                Last = lists:last(FittingPids),
                (catch riak_pipe_fitting:crash(Last, fun() -> exit(diedie) end)),
                timer:sleep(100),   %% try to avoid racing w/pipeline shutdown
                {error,[worker_startup_failed]} =
                    riak_pipe_vnode:queue_work(Head, 30),
                riak_pipe_fitting:eoi(Head),
                exit({success_so_far, collect_results(_Sink, 100)})
        end,
=======
>>>>>>> aba843ec
    Send_one_100 =
        fun(Head, _Sink) ->
                ok = riak_pipe_vnode:queue_work(Head, 100),
                %% Sleep so that we don't have workers being shutdown before
                %% the above work item gets to the end of the pipe.
                timer:sleep(100),
                riak_pipe_fitting:eoi(Head)
        end,
    Send_onehundred_100 =
        fun(Head, _Sink) ->
                [ok = riak_pipe_vnode:queue_work(Head, 100) ||
                    _ <- lists:seq(1,100)],
                %% Sleep so that we don't have workers being shutdown before
                %% the above work item gets to the end of the pipe.
                timer:sleep(100),
                riak_pipe_fitting:eoi(Head)
        end,
    XFormDecrOrCrashFun = fun(Input, Partition, FittingDetails) ->
<<<<<<< HEAD
                                  ok = riak_pipe_vnode_worker:send_output(
                                         DecrOrCrashFun(Input),
                                         Partition,
                                         FittingDetails)
                          end,
=======
                                  riak_pipe_vnode_worker:send_output(
                                    DecrOrCrashFun(Input),
                                    Partition,
                                    FittingDetails),
                                  ok
                          end,
    DieFun = fun() ->
                     exit(diedie)
             end,
>>>>>>> aba843ec
    {foreach,
     prepare_runtime(),
     teardown_runtime(),
     [fun(_) ->
<<<<<<< HEAD
=======
              XBad1 =
                  fun(Head, _Sink) ->
                          ok = riak_pipe_vnode:queue_work(Head, [1, 2, 3]),
                          ok = riak_pipe_vnode:queue_work(Head, [4, 5, 6]),
                          ok = riak_pipe_vnode:queue_work(Head, [7, 8, bummer]),
                          ok = riak_pipe_vnode:queue_work(Head, [10, 11, 12]),
                          riak_pipe_fitting:eoi(Head),
                          ok
                  end,
>>>>>>> aba843ec
              {"generic_transform(XBad1)",
               fun() ->
                       {eoi, Res, Trace} =
                           generic_transform(fun lists:sum/1, XBad1, ErrLog, 1),
                       [{_, 6}, {_, 15}, {_, 33}] = lists:sort(Res),
                       [{_, {trace, [error], {error, Ps}}}] = Trace,
                       error = proplists:get_value(type, Ps),
                       badarith = proplists:get_value(error, Ps),
                       [7, 8, bummer] = proplists:get_value(input, Ps)
               end}
      end,
      fun(_) ->
<<<<<<< HEAD
              {"generic_transform(XBad2)",
               fun() ->
=======
              XBad2 =
                  fun(Head, _Sink) ->
                          [ok = riak_pipe_vnode:queue_work(Head, N) ||
                              N <- lists:seq(0,2)],
                          ok = riak_pipe_vnode:queue_work(Head, 500),
                          exit({success_so_far, collect_results(_Sink, 100)})
                  end,
              {"generic_transform(XBad2)",
               fun() ->
                       %% 3 fittings, send 0, 1, 2, 500
>>>>>>> aba843ec
                       {'EXIT', {success_so_far, {timeout, Res, Trace}}} =
                           (catch generic_transform(DecrOrCrashFun,
                                                    XBad2,
                                                    ErrLog, 3)),
                       [{_, 497}] = Res,
                       3 = length(extract_trace_errors(Trace))
               end}
      end,
      fun(_) ->
<<<<<<< HEAD
=======
              TailWorkerCrash =
                  fun(Head, _Sink) ->
                          ok = riak_pipe_vnode:queue_work(Head, 100),
                          timer:sleep(100),
                          ok = riak_pipe_vnode:queue_work(Head, 1),
                          riak_pipe_fitting:eoi(Head),
                          ok
                  end,
>>>>>>> aba843ec
              {"generic_transform(TailWorkerCrash)",
               fun() ->
                       {eoi, Res, Trace} = generic_transform(DecrOrCrashFun,
                                                             TailWorkerCrash,
                                                             ErrLog, 2),
                       [{_, 98}] = Res,
                       1 = length(extract_trace_errors(Trace))
               end}
      end,
      fun(_) ->
<<<<<<< HEAD
=======
              VnodeCrash =
                  fun(Head, _Sink) ->
                          ok = riak_pipe_vnode:queue_work(Head, 100),
                          timer:sleep(100),
                          kill_all_pipe_vnodes(),
                          timer:sleep(100),
                          riak_pipe_fitting:eoi(Head),
                          ok
                  end,
>>>>>>> aba843ec
              {"generic_transform(VnodeCrash)",
               fun() ->
                       {eoi, Res, Trace} = generic_transform(DecrOrCrashFun,
                                                             VnodeCrash,
                                                             ErrLog, 2),
                       [{_, 98}] = Res,
                       0 = length(extract_trace_errors(Trace))
               end}
      end,
      fun(_) ->
<<<<<<< HEAD
=======
              HeadFittingCrash =
                  fun(Head, _Sink) ->
                          ok = riak_pipe_vnode:queue_work(Head, [1, 2, 3]),
                          (catch riak_pipe_fitting:crash(Head, DieFun)),
                          {error, worker_startup_failed} =
                              riak_pipe_vnode:queue_work(Head, [4, 5, 6]),
                          %% Again, just for fun ... still fails
                          {error, worker_startup_failed} =
                              riak_pipe_vnode:queue_work(Head, [4, 5, 6]),
                          exit({success_so_far, collect_results(_Sink, 100)})
                  end,
>>>>>>> aba843ec
              {"generic_transform(HeadFittingCrash)",
               fun() ->
                       {'EXIT', {success_so_far, {timeout, Res, Trace}}} =
                           (catch generic_transform(fun lists:sum/1,
                                                    HeadFittingCrash,
                                                    ErrLog, 1)),
                       [{_, 6}] = Res,
                       1 = length(extract_fitting_died_errors(Trace))
               end}
      end,
      fun(_) ->
<<<<<<< HEAD
=======
              MiddleFittingNormal =
                  fun(Head, _Sink) ->
                          ok = riak_pipe_vnode:queue_work(Head, 20),
                          timer:sleep(100),
                          [{_, BuilderPid, _, _}] =
                              riak_pipe_builder_sup:builder_pids(),
                          {ok, FittingPids} =
                              riak_pipe_builder:fitting_pids(BuilderPid),

                          %% Aside: exercise riak_pipe_fitting:workers/1.
                          %% There's a single worker on vnode 0, whee.
                          {ok,[0]} = riak_pipe_fitting:workers(hd(FittingPids)),

                          %% Aside: send fitting bogus messages
                          gen_fsm:send_event(hd(FittingPids), bogus_message),
                          {error, unknown} =
                              gen_fsm:sync_send_event(hd(FittingPids),
                                                      bogus_message),
                          gen_fsm:sync_send_all_state_event(hd(FittingPids),
                                                            bogus_message),
                          hd(FittingPids) ! bogus_message,

                          %% Aside: send bogus done message
                          MyRef = Head#fitting.ref,
                          ok = gen_fsm:sync_send_event(hd(FittingPids),
                                                       {done, MyRef, asdf}),

                          Third = lists:nth(3, FittingPids),
                          (catch riak_pipe_fitting:crash(Third, fun() ->
                                                                   exit(normal)
                                                                end)),
                          Fourth = lists:nth(4, FittingPids),
                          (catch riak_pipe_fitting:crash(Fourth, fun() ->
                                                                   exit(normal)
                                                                 end)),
                          %% This message will be lost in the middle of the
                          %% pipe, but we'll be able to notice it via
                          %% extract_trace_errors/1.
                          ok = riak_pipe_vnode:queue_work(Head, 30),
                          exit({success_so_far, collect_results(_Sink, 100)})
                  end,
>>>>>>> aba843ec
              {"generic_transform(MiddleFittingNormal)",
               fun() ->
                       {'EXIT', {success_so_far, {timeout, Res, Trace}}} =
                           (catch generic_transform(DecrOrCrashFun,
                                                    MiddleFittingNormal,
                                                    ErrLog, 5)),
                       [{_, 15}] = Res,
                       2 = length(extract_fitting_died_errors(Trace)),
                       1 = length(extract_trace_errors(Trace))
               end}
      end,
      fun(_) ->
<<<<<<< HEAD
=======
              MiddleFittingCrash =
                  fun(Head, _Sink) ->
                          ok = riak_pipe_vnode:queue_work(Head, 20),
                          timer:sleep(100),
                          [{_, BuilderPid, _, _}] =
                              riak_pipe_builder_sup:builder_pids(),
                          {ok, FittingPids} =
                              riak_pipe_builder:fitting_pids(BuilderPid),
                          Third = lists:nth(3, FittingPids),
                          (catch riak_pipe_fitting:crash(Third, DieFun)),
                          Fourth = lists:nth(4, FittingPids),
                          (catch riak_pipe_fitting:crash(Fourth, DieFun)),
                          %% try to avoid racing w/pipeline shutdown
                          timer:sleep(100),
                          {error,worker_startup_failed} =
                              riak_pipe_vnode:queue_work(Head, 30),
                          riak_pipe_fitting:eoi(Head),
                          exit({success_so_far, collect_results(_Sink, 100)})
                  end,
>>>>>>> aba843ec
              {"generic_transform(MiddleFittingCrash)",
               fun() ->
                       {'EXIT', {success_so_far, {timeout, Res, Trace}}} =
                           (catch generic_transform(DecrOrCrashFun,
                                                    MiddleFittingCrash,
                                                    ErrLog, 5)),
                       [{_, 15}] = Res,
                       5 = length(extract_fitting_died_errors(Trace)),
                       0 = length(extract_trace_errors(Trace))
               end}
      end,
      fun(_) ->
<<<<<<< HEAD
=======
              %% TODO: It isn't clear to me if TailFittingCrash is
              %% really any different than MiddleFittingCrash.  I'm
              %% trying to exercise the patch in commit cb0447f3c46
              %% but am not having much luck.  {sigh}
              TailFittingCrash =
                  fun(Head, _Sink) ->
                          ok = riak_pipe_vnode:queue_work(Head, 20),
                          timer:sleep(100),
                          [{_, BuilderPid, _, _}] =
                              riak_pipe_builder_sup:builder_pids(),
                          {ok, FittingPids} =
                              riak_pipe_builder:fitting_pids(BuilderPid),
                          Last = lists:last(FittingPids),
                          (catch riak_pipe_fitting:crash(Last, DieFun)),
                          %% try to avoid racing w/pipeline shutdown
                          timer:sleep(100),
                          {error,worker_startup_failed} =
                              riak_pipe_vnode:queue_work(Head, 30),
                          riak_pipe_fitting:eoi(Head),
                          exit({success_so_far,
                                collect_results(_Sink, 100)})
                  end,
>>>>>>> aba843ec
              {"generic_transform(TailFittingCrash)",
               fun() ->
                       {'EXIT', {success_so_far, {timeout, Res, Trace}}} =
                           (catch generic_transform(DecrOrCrashFun,
                                                    TailFittingCrash,
                                                    ErrLog, 5)),
                       [{_, 15}] = Res,
                       5 = length(extract_fitting_died_errors(Trace)),
                       0 = length(extract_trace_errors(Trace))
               end}
      end,
      fun(_) ->
              {"worker init crash 1",
               fun() ->
                       {ok, Head, Sink} =
                           riak_pipe:exec(
                             [#fitting_spec{name="init crash",
                                            module=riak_pipe_w_crash,
                                            arg=init_exit,
<<<<<<< HEAD
                                            chashfun=follow}], ErrLog),
                       {error, [worker_startup_failed]} =
=======
                                            partfun=follow}], ErrLog),
                       {error, worker_startup_failed} =
>>>>>>> aba843ec
                           riak_pipe_vnode:queue_work(Head, x),
                       riak_pipe_fitting:eoi(Head),
                       {eoi, [], []} = collect_results(Sink, 500)
               end}
      end,
      fun(_) ->
              {"worker init crash 2 (only init arg differs from #1 above)",
               fun() ->
                       {ok, Head, Sink} =
                           riak_pipe:exec(
                             [#fitting_spec{name="init crash",
                                            module=riak_pipe_w_crash,
                                            arg=init_badreturn,
<<<<<<< HEAD
                                            chashfun=follow}], ErrLog),
                       {error, [worker_startup_failed]} =
=======
                                            partfun=follow}], ErrLog),
                       {error, worker_startup_failed} =
>>>>>>> aba843ec
                           riak_pipe_vnode:queue_work(Head, x),
                       riak_pipe_fitting:eoi(Head),
                       {eoi, [], []} = collect_results(Sink, 500)
               end}
      end,
      fun(_) ->
              {"worker limit for one pipe",
               fun() ->
                       PipeLen = 90,
                       {eoi, Res, Trace} = generic_transform(DecrOrCrashFun,
                                                             Send_one_100,
                                                             AllLog, PipeLen),
                       [] = Res,
                       Started = [x || {_, {trace, _,
                                            {fitting, init_started}}} <- Trace],
                       PipeLen = length(Started),
                       [Ps] = extract_trace_errors(Trace), % exactly one error!
                       %% io:format(user, "Ps = ~p\n", [Ps]),
<<<<<<< HEAD
                       {badmatch,{error,[worker_limit_reached]}} =
=======
                       {badmatch,{error,worker_limit_reached}} =
>>>>>>> aba843ec
                           proplists:get_value(error, Ps)
               end}
      end,
      fun(_) ->
              {"worker limit for multiple pipes",
               fun() ->
                       PipeLen = 90,
                       Spec = lists:duplicate(
                                PipeLen,
                                #fitting_spec{name="worker limit mult pipes",
                                              module=riak_pipe_w_xform,
                                              arg=XFormDecrOrCrashFun,
<<<<<<< HEAD
                                              chashfun=fun zero_part/1}),
=======
                                              partfun=fun(_) -> 0 end}),
>>>>>>> aba843ec
                       {ok, Head1, Sink1} =
                           riak_pipe:exec(Spec, AllLog),
                       {ok, Head2, Sink2} =
                           riak_pipe:exec(Spec, AllLog),
                       ok = riak_pipe_vnode:queue_work(Head1, 100),
                       timer:sleep(100),
                       %% At worker limit, can't even start 1st worker @ Head2
<<<<<<< HEAD
                       {error, [worker_limit_reached]} =
=======
                       {error, worker_limit_reached} =
>>>>>>> aba843ec
                           riak_pipe_vnode:queue_work(Head2, 100),
                       {timeout, [], Trace1} = collect_results(Sink1, 500),
                       {timeout, [], Trace2} = collect_results(Sink2, 500),
                       [_] = extract_trace_errors(Trace1), % exactly one error!
                       [] = extract_queued(Trace2)
               end}
      end,
      fun(_) ->
              {"under per-vnode worker limit for 1 pipe + many vnodes",
               fun() ->
                       %% 20 * Ring size > worker limit, if indeed the worker
                       %% limit were enforced per node instead of per vnode.
                       PipeLen = 20,
<<<<<<< HEAD
=======
                       {ok, _Ring} = riak_core_ring_manager:get_my_ring(),
                       PF=fun(X) ->
                                  DocIdx = riak_core_util:chash_key({X,X}),
                                  Nodes = riak_core_node_watcher:nodes(riak_pipe),
                                  [{{Part,_},_}] = riak_core_apl:get_apl_ann(
                                                     DocIdx, 1, _Ring, Nodes),
                                  Part
                          end,
>>>>>>> aba843ec
                       Spec = lists:duplicate(
                                PipeLen,
                                #fitting_spec{name="foo",
                                              module=riak_pipe_w_xform,
                                              arg=XFormDecrOrCrashFun,
<<<<<<< HEAD
                                              chashfun=fun chash:key_of/1}),
=======
                                              partfun=PF}),
>>>>>>> aba843ec
                       {ok, Head1, Sink1} =
                           riak_pipe:exec(Spec, AllLog),
                       [ok = riak_pipe_vnode:queue_work(Head1, X) ||
                           X <- lists:seq(101, 200)],
                       riak_pipe_fitting:eoi(Head1),
                       {eoi, Res, Trace1} = collect_results(Sink1, 500),
                       100 = length(Res),
                       [] = extract_trace_errors(Trace1)
               end}
      end,
      fun(_) ->
              {"Per worker queue limit enforcement",
               fun() ->
                       {eoi, Res, Trace} =
                           generic_transform(Sleep1Fun,
                                             Send_onehundred_100,
                                             AllLog, 1),
                       100 = length(Res),
                       Full = length(extract_queue_full(Trace)),
                       NoLongerFull = length(extract_unblocking(Trace)),
                       Full = NoLongerFull
               end}
      end
     ]
    }.

validate_test_() ->
    {foreach,
     prepare_runtime(),
     teardown_runtime(),
     [
      fun(_) ->
              {"very bad fitting",
               fun() ->
                       badarg = (catch
                                     riak_pipe_fitting:validate_fitting(x))
               end}
      end,
      fun(_) ->
              {"bad fitting module",
               fun() ->
                       badarg = (catch
                                     riak_pipe_fitting:validate_fitting(
                                       #fitting_spec{name=empty_pass,
                                                     module=does_not_exist,
<<<<<<< HEAD
                                                     chashfun=fun zero_part/1}))
=======
                                                     partfun=fun(_) -> 0 end}))
>>>>>>> aba843ec
               end}
      end,
      fun(_) ->
              {"bad fitting argument",
               fun() ->
                       badarg = (catch
                                     riak_pipe_fitting:validate_fitting(
                                       #fitting_spec{name=empty_pass,
                                                     module=riak_pipe_w_reduce,
                                                     arg=bogus_arg,
<<<<<<< HEAD
                                                     chashfun=fun zero_part/1}))
=======
                                                     partfun=fun(_) -> 0 end}))
>>>>>>> aba843ec
               end}
      end,
      fun(_) ->
              {"good partfun",
               fun() ->
                       ok = (catch
                                 riak_pipe_fitting:validate_fitting(
                                   #fitting_spec{name=empty_pass,
                                                 module=riak_pipe_w_pass,
<<<<<<< HEAD
                                                 chashfun=follow}))
=======
                                                 partfun=follow}))
>>>>>>> aba843ec
               end}
      end,
      fun(_) ->
              {"bad partfun",
               fun() ->
                       badarg = (catch
                                     riak_pipe_fitting:validate_fitting(
                                      #fitting_spec{name=empty_pass,
                                                    module=riak_pipe_w_pass,
<<<<<<< HEAD
                                                    chashfun=fun(_,_) -> 0 end}))
=======
                                                    partfun=fun(_,_) -> 0 end}))
>>>>>>> aba843ec
               end}
      end,
      fun(_) ->
              {"format_name coverage",
               fun() ->
                       <<"foo">> = riak_pipe_fitting:format_name(<<"foo">>),
                       "foo" = riak_pipe_fitting:format_name("foo"),
                       "[foo]" = lists:flatten(
                                   riak_pipe_fitting:format_name([foo]))
               end}
      end
     ]}.

should_be_the_very_last_test() ->
    Leftovers = [{Pid, X} ||
                    Pid <- processes(),
                    {eunit, X} <- element(2, process_info(Pid, dictionary))],
    [] = Leftovers.

%%%%%%%%%%%%%%%%%%%%%%%%%%%%%%%%%%%%%%%%%%%%%%%%%%%%%%%%%%%%%%%%%%%%%%%%%
%%% NOTE: Do not put any EUnit tests after should_be_the_very_last_test()
%%%%%%%%%%%%%%%%%%%%%%%%%%%%%%%%%%%%%%%%%%%%%%%%%%%%%%%%%%%%%%%%%%%%%%%%%

-endif.  % TEST<|MERGE_RESOLUTION|>--- conflicted
+++ resolved
@@ -407,18 +407,10 @@
 
 generic_transform(MsgFun, DriverFun, ExecOpts, NumFittings) ->
     MsgFunThenSendFun = fun(Input, Partition, FittingDetails) ->
-<<<<<<< HEAD
                                 ok = riak_pipe_vnode_worker:send_output(
                                        MsgFun(Input),
                                        Partition,
                                        FittingDetails)
-=======
-                                riak_pipe_vnode_worker:send_output(
-                                  MsgFun(Input),
-                                  Partition,
-                                  FittingDetails),
-                                ok
->>>>>>> aba843ec
                         end,
     {ok, Head, Sink} =
         riak_pipe:exec(
@@ -426,11 +418,7 @@
                           #fitting_spec{name="generic transform",
                                         module=riak_pipe_w_xform,
                                         arg=MsgFunThenSendFun,
-<<<<<<< HEAD
                                         chashfun=fun zero_part/1}),
-=======
-                                        partfun=fun(_) -> 0 end}),
->>>>>>> aba843ec
           ExecOpts),
     ok = DriverFun(Head, Sink),
     example_receive(Sink).
@@ -477,11 +465,7 @@
 example_tick(TickLen, BatchSize, NumTicks, ChainLen) ->
     Specs = [#fitting_spec{name=list_to_atom("tick_pass" ++ integer_to_list(F_num)),
                            module=riak_pipe_w_pass,
-<<<<<<< HEAD
                            chashfun = fun zero_part/1}
-=======
-                           partfun = fun(_) -> 0 end}
->>>>>>> aba843ec
              || F_num <- lists:seq(1, ChainLen)],
     {ok, Head, Sink} = riak_pipe:exec(Specs, [{log, sink},
                                               {trace, all}]),
@@ -495,14 +479,11 @@
     riak_pipe_fitting:eoi(Head),
     example_receive(Sink).
 
-<<<<<<< HEAD
 %% @doc dummy chashfun for tests and examples
 %%      sends everything to partition 0
 zero_part(_) ->
     riak_pipe_vnode:hash_for_partition(0).
 
-=======
->>>>>>> aba843ec
 -ifdef(TEST).
 
 extract_trace_errors(Trace) ->
@@ -676,11 +657,6 @@
 exception_test_() ->
     AllLog = [{log, sink}, {trace, all}],
     ErrLog = [{log, sink}, {trace, [error]}],
-<<<<<<< HEAD
-    DecrOrCrashFun = fun(0) -> exit(blastoff);
-                        (N) -> N - 1
-                     end,
-=======
 
     %% DecrOrCrashFun is usually used with the riak_pipe_w_xform
     %% fitting: at each fitting, the xform worker will decrement the
@@ -691,122 +667,10 @@
                         (N) -> N - 1
                      end,
 
->>>>>>> aba843ec
     Sleep1Fun = fun(X) ->
                         timer:sleep(1),
                         X
                 end,
-<<<<<<< HEAD
-    XBad1 = fun(Head, _Sink) ->
-                    ok = riak_pipe_vnode:queue_work(Head, [1, 2, 3]),
-                    ok = riak_pipe_vnode:queue_work(Head, [4, 5, 6]),
-                    ok = riak_pipe_vnode:queue_work(Head, [7, 8, bummer]),
-                    ok = riak_pipe_vnode:queue_work(Head, [10, 11, 12]),
-                    riak_pipe_fitting:eoi(Head),
-                    ok
-           end,
-    XBad2 =
-        fun(Head, _Sink) ->
-                [ok = riak_pipe_vnode:queue_work(Head, N) ||
-                    N <- lists:seq(0,2)],
-                ok = riak_pipe_vnode:queue_work(Head, 500),
-                exit({success_so_far, collect_results(_Sink, 100)})
-        end,
-    TailWorkerCrash =
-        fun(Head, _Sink) ->
-                ok = riak_pipe_vnode:queue_work(Head, 100),
-                timer:sleep(100),
-                ok = riak_pipe_vnode:queue_work(Head, 1),
-                riak_pipe_fitting:eoi(Head),
-                ok
-        end,
-    VnodeCrash =
-        fun(Head, _Sink) ->
-                ok = riak_pipe_vnode:queue_work(Head, 100),
-                timer:sleep(100),
-                kill_all_pipe_vnodes(),
-                timer:sleep(100),
-                riak_pipe_fitting:eoi(Head),
-                ok
-        end,
-    HeadFittingCrash =
-        fun(Head, _Sink) ->
-                ok = riak_pipe_vnode:queue_work(Head, [1, 2, 3]),
-                (catch riak_pipe_fitting:crash(Head, fun() -> exit(die) end)),
-                {error, [worker_startup_failed]} =
-                    riak_pipe_vnode:queue_work(Head, [4, 5, 6]),
-                %% Again, just for fun ... still fails
-                {error, [worker_startup_failed]} =
-                    riak_pipe_vnode:queue_work(Head, [4, 5, 6]),
-                exit({success_so_far, collect_results(_Sink, 100)})
-        end,
-    MiddleFittingNormal =
-        fun(Head, _Sink) ->
-                ok = riak_pipe_vnode:queue_work(Head, 20),
-                timer:sleep(100),
-                [{_, BuilderPid, _, _}] = riak_pipe_builder_sup:builder_pids(),
-                {ok, FittingPids} = riak_pipe_builder:fitting_pids(BuilderPid),
-
-                %% Aside: exercise riak_pipe_fitting:workers/1.
-                %% There's a single worker on vnode 0, whee.
-                {ok, [0]} = riak_pipe_fitting:workers(hd(FittingPids)),
-
-                %% Aside: send fitting bogus messages
-                gen_fsm:send_event(hd(FittingPids), bogus_message),
-                {error, unknown} =
-                    gen_fsm:sync_send_event(hd(FittingPids), bogus_message),
-                gen_fsm:sync_send_all_state_event(hd(FittingPids), bogus_message),
-                hd(FittingPids) ! bogus_message,
-
-                %% Aside: send bogus done message
-                MyRef = Head#fitting.ref,
-                ok = gen_fsm:sync_send_event(hd(FittingPids),
-                                             {done, MyRef, asdf}),
-
-                Third = lists:nth(3, FittingPids),
-                (catch riak_pipe_fitting:crash(Third, fun() -> exit(normal) end)),
-                Fourth = lists:nth(4, FittingPids),
-                (catch riak_pipe_fitting:crash(Fourth, fun() -> exit(normal) end)),
-                %% This message will be lost in the middle of the pipe,
-                %% but we'll be able to notice it via extract_trace_errors/1.
-                ok = riak_pipe_vnode:queue_work(Head, 30),
-                exit({success_so_far, collect_results(_Sink, 100)})
-        end,
-    MiddleFittingCrash =
-        fun(Head, _Sink) ->
-                ok = riak_pipe_vnode:queue_work(Head, 20),
-                timer:sleep(100),
-                [{_, BuilderPid, _, _}] = riak_pipe_builder_sup:builder_pids(),
-                {ok, FittingPids} = riak_pipe_builder:fitting_pids(BuilderPid),
-                Third = lists:nth(3, FittingPids),
-                (catch riak_pipe_fitting:crash(Third, fun() -> exit(diedie) end)),
-                Fourth = lists:nth(4, FittingPids),
-                (catch riak_pipe_fitting:crash(Fourth, fun() -> exit(diedie) end)),
-                timer:sleep(100),   %% try to avoid racing w/pipeline shutdown
-                {error,[worker_startup_failed]} =
-                    riak_pipe_vnode:queue_work(Head, 30),
-                riak_pipe_fitting:eoi(Head),
-                exit({success_so_far, collect_results(_Sink, 100)})
-        end,
-    %% TODO: It isn't clear to me if TailFittingCrash is really any different
-    %%       than MiddleFittingCrash.  I'm trying to exercise the patch in
-    %%       commit cb0447f3c46 but am not having much luck.  {sigh}
-    TailFittingCrash =
-        fun(Head, _Sink) ->
-                ok = riak_pipe_vnode:queue_work(Head, 20),
-                timer:sleep(100),
-                [{_, BuilderPid, _, _}] = riak_pipe_builder_sup:builder_pids(),
-                {ok, FittingPids} = riak_pipe_builder:fitting_pids(BuilderPid),
-                Last = lists:last(FittingPids),
-                (catch riak_pipe_fitting:crash(Last, fun() -> exit(diedie) end)),
-                timer:sleep(100),   %% try to avoid racing w/pipeline shutdown
-                {error,[worker_startup_failed]} =
-                    riak_pipe_vnode:queue_work(Head, 30),
-                riak_pipe_fitting:eoi(Head),
-                exit({success_so_far, collect_results(_Sink, 100)})
-        end,
-=======
->>>>>>> aba843ec
     Send_one_100 =
         fun(Head, _Sink) ->
                 ok = riak_pipe_vnode:queue_work(Head, 100),
@@ -825,29 +689,18 @@
                 riak_pipe_fitting:eoi(Head)
         end,
     XFormDecrOrCrashFun = fun(Input, Partition, FittingDetails) ->
-<<<<<<< HEAD
                                   ok = riak_pipe_vnode_worker:send_output(
                                          DecrOrCrashFun(Input),
                                          Partition,
                                          FittingDetails)
                           end,
-=======
-                                  riak_pipe_vnode_worker:send_output(
-                                    DecrOrCrashFun(Input),
-                                    Partition,
-                                    FittingDetails),
-                                  ok
-                          end,
     DieFun = fun() ->
                      exit(diedie)
              end,
->>>>>>> aba843ec
     {foreach,
      prepare_runtime(),
      teardown_runtime(),
      [fun(_) ->
-<<<<<<< HEAD
-=======
               XBad1 =
                   fun(Head, _Sink) ->
                           ok = riak_pipe_vnode:queue_work(Head, [1, 2, 3]),
@@ -857,7 +710,6 @@
                           riak_pipe_fitting:eoi(Head),
                           ok
                   end,
->>>>>>> aba843ec
               {"generic_transform(XBad1)",
                fun() ->
                        {eoi, Res, Trace} =
@@ -870,10 +722,6 @@
                end}
       end,
       fun(_) ->
-<<<<<<< HEAD
-              {"generic_transform(XBad2)",
-               fun() ->
-=======
               XBad2 =
                   fun(Head, _Sink) ->
                           [ok = riak_pipe_vnode:queue_work(Head, N) ||
@@ -884,7 +732,6 @@
               {"generic_transform(XBad2)",
                fun() ->
                        %% 3 fittings, send 0, 1, 2, 500
->>>>>>> aba843ec
                        {'EXIT', {success_so_far, {timeout, Res, Trace}}} =
                            (catch generic_transform(DecrOrCrashFun,
                                                     XBad2,
@@ -894,8 +741,6 @@
                end}
       end,
       fun(_) ->
-<<<<<<< HEAD
-=======
               TailWorkerCrash =
                   fun(Head, _Sink) ->
                           ok = riak_pipe_vnode:queue_work(Head, 100),
@@ -904,7 +749,6 @@
                           riak_pipe_fitting:eoi(Head),
                           ok
                   end,
->>>>>>> aba843ec
               {"generic_transform(TailWorkerCrash)",
                fun() ->
                        {eoi, Res, Trace} = generic_transform(DecrOrCrashFun,
@@ -915,8 +759,6 @@
                end}
       end,
       fun(_) ->
-<<<<<<< HEAD
-=======
               VnodeCrash =
                   fun(Head, _Sink) ->
                           ok = riak_pipe_vnode:queue_work(Head, 100),
@@ -926,7 +768,6 @@
                           riak_pipe_fitting:eoi(Head),
                           ok
                   end,
->>>>>>> aba843ec
               {"generic_transform(VnodeCrash)",
                fun() ->
                        {eoi, Res, Trace} = generic_transform(DecrOrCrashFun,
@@ -937,20 +778,17 @@
                end}
       end,
       fun(_) ->
-<<<<<<< HEAD
-=======
               HeadFittingCrash =
                   fun(Head, _Sink) ->
                           ok = riak_pipe_vnode:queue_work(Head, [1, 2, 3]),
                           (catch riak_pipe_fitting:crash(Head, DieFun)),
-                          {error, worker_startup_failed} =
+                          {error, [worker_startup_failed]} =
                               riak_pipe_vnode:queue_work(Head, [4, 5, 6]),
                           %% Again, just for fun ... still fails
-                          {error, worker_startup_failed} =
+                          {error, [worker_startup_failed]} =
                               riak_pipe_vnode:queue_work(Head, [4, 5, 6]),
                           exit({success_so_far, collect_results(_Sink, 100)})
                   end,
->>>>>>> aba843ec
               {"generic_transform(HeadFittingCrash)",
                fun() ->
                        {'EXIT', {success_so_far, {timeout, Res, Trace}}} =
@@ -962,8 +800,6 @@
                end}
       end,
       fun(_) ->
-<<<<<<< HEAD
-=======
               MiddleFittingNormal =
                   fun(Head, _Sink) ->
                           ok = riak_pipe_vnode:queue_work(Head, 20),
@@ -1005,7 +841,6 @@
                           ok = riak_pipe_vnode:queue_work(Head, 30),
                           exit({success_so_far, collect_results(_Sink, 100)})
                   end,
->>>>>>> aba843ec
               {"generic_transform(MiddleFittingNormal)",
                fun() ->
                        {'EXIT', {success_so_far, {timeout, Res, Trace}}} =
@@ -1018,8 +853,6 @@
                end}
       end,
       fun(_) ->
-<<<<<<< HEAD
-=======
               MiddleFittingCrash =
                   fun(Head, _Sink) ->
                           ok = riak_pipe_vnode:queue_work(Head, 20),
@@ -1034,12 +867,11 @@
                           (catch riak_pipe_fitting:crash(Fourth, DieFun)),
                           %% try to avoid racing w/pipeline shutdown
                           timer:sleep(100),
-                          {error,worker_startup_failed} =
+                          {error,[worker_startup_failed]} =
                               riak_pipe_vnode:queue_work(Head, 30),
                           riak_pipe_fitting:eoi(Head),
                           exit({success_so_far, collect_results(_Sink, 100)})
                   end,
->>>>>>> aba843ec
               {"generic_transform(MiddleFittingCrash)",
                fun() ->
                        {'EXIT', {success_so_far, {timeout, Res, Trace}}} =
@@ -1052,8 +884,6 @@
                end}
       end,
       fun(_) ->
-<<<<<<< HEAD
-=======
               %% TODO: It isn't clear to me if TailFittingCrash is
               %% really any different than MiddleFittingCrash.  I'm
               %% trying to exercise the patch in commit cb0447f3c46
@@ -1070,13 +900,12 @@
                           (catch riak_pipe_fitting:crash(Last, DieFun)),
                           %% try to avoid racing w/pipeline shutdown
                           timer:sleep(100),
-                          {error,worker_startup_failed} =
+                          {error,[worker_startup_failed]} =
                               riak_pipe_vnode:queue_work(Head, 30),
                           riak_pipe_fitting:eoi(Head),
                           exit({success_so_far,
                                 collect_results(_Sink, 100)})
                   end,
->>>>>>> aba843ec
               {"generic_transform(TailFittingCrash)",
                fun() ->
                        {'EXIT', {success_so_far, {timeout, Res, Trace}}} =
@@ -1096,13 +925,8 @@
                              [#fitting_spec{name="init crash",
                                             module=riak_pipe_w_crash,
                                             arg=init_exit,
-<<<<<<< HEAD
                                             chashfun=follow}], ErrLog),
                        {error, [worker_startup_failed]} =
-=======
-                                            partfun=follow}], ErrLog),
-                       {error, worker_startup_failed} =
->>>>>>> aba843ec
                            riak_pipe_vnode:queue_work(Head, x),
                        riak_pipe_fitting:eoi(Head),
                        {eoi, [], []} = collect_results(Sink, 500)
@@ -1116,13 +940,8 @@
                              [#fitting_spec{name="init crash",
                                             module=riak_pipe_w_crash,
                                             arg=init_badreturn,
-<<<<<<< HEAD
                                             chashfun=follow}], ErrLog),
                        {error, [worker_startup_failed]} =
-=======
-                                            partfun=follow}], ErrLog),
-                       {error, worker_startup_failed} =
->>>>>>> aba843ec
                            riak_pipe_vnode:queue_work(Head, x),
                        riak_pipe_fitting:eoi(Head),
                        {eoi, [], []} = collect_results(Sink, 500)
@@ -1141,11 +960,7 @@
                        PipeLen = length(Started),
                        [Ps] = extract_trace_errors(Trace), % exactly one error!
                        %% io:format(user, "Ps = ~p\n", [Ps]),
-<<<<<<< HEAD
                        {badmatch,{error,[worker_limit_reached]}} =
-=======
-                       {badmatch,{error,worker_limit_reached}} =
->>>>>>> aba843ec
                            proplists:get_value(error, Ps)
                end}
       end,
@@ -1158,11 +973,7 @@
                                 #fitting_spec{name="worker limit mult pipes",
                                               module=riak_pipe_w_xform,
                                               arg=XFormDecrOrCrashFun,
-<<<<<<< HEAD
                                               chashfun=fun zero_part/1}),
-=======
-                                              partfun=fun(_) -> 0 end}),
->>>>>>> aba843ec
                        {ok, Head1, Sink1} =
                            riak_pipe:exec(Spec, AllLog),
                        {ok, Head2, Sink2} =
@@ -1170,11 +981,7 @@
                        ok = riak_pipe_vnode:queue_work(Head1, 100),
                        timer:sleep(100),
                        %% At worker limit, can't even start 1st worker @ Head2
-<<<<<<< HEAD
                        {error, [worker_limit_reached]} =
-=======
-                       {error, worker_limit_reached} =
->>>>>>> aba843ec
                            riak_pipe_vnode:queue_work(Head2, 100),
                        {timeout, [], Trace1} = collect_results(Sink1, 500),
                        {timeout, [], Trace2} = collect_results(Sink2, 500),
@@ -1188,27 +995,12 @@
                        %% 20 * Ring size > worker limit, if indeed the worker
                        %% limit were enforced per node instead of per vnode.
                        PipeLen = 20,
-<<<<<<< HEAD
-=======
-                       {ok, _Ring} = riak_core_ring_manager:get_my_ring(),
-                       PF=fun(X) ->
-                                  DocIdx = riak_core_util:chash_key({X,X}),
-                                  Nodes = riak_core_node_watcher:nodes(riak_pipe),
-                                  [{{Part,_},_}] = riak_core_apl:get_apl_ann(
-                                                     DocIdx, 1, _Ring, Nodes),
-                                  Part
-                          end,
->>>>>>> aba843ec
                        Spec = lists:duplicate(
                                 PipeLen,
                                 #fitting_spec{name="foo",
                                               module=riak_pipe_w_xform,
                                               arg=XFormDecrOrCrashFun,
-<<<<<<< HEAD
                                               chashfun=fun chash:key_of/1}),
-=======
-                                              partfun=PF}),
->>>>>>> aba843ec
                        {ok, Head1, Sink1} =
                            riak_pipe:exec(Spec, AllLog),
                        [ok = riak_pipe_vnode:queue_work(Head1, X) ||
@@ -1254,11 +1046,7 @@
                                      riak_pipe_fitting:validate_fitting(
                                        #fitting_spec{name=empty_pass,
                                                      module=does_not_exist,
-<<<<<<< HEAD
                                                      chashfun=fun zero_part/1}))
-=======
-                                                     partfun=fun(_) -> 0 end}))
->>>>>>> aba843ec
                end}
       end,
       fun(_) ->
@@ -1269,11 +1057,7 @@
                                        #fitting_spec{name=empty_pass,
                                                      module=riak_pipe_w_reduce,
                                                      arg=bogus_arg,
-<<<<<<< HEAD
                                                      chashfun=fun zero_part/1}))
-=======
-                                                     partfun=fun(_) -> 0 end}))
->>>>>>> aba843ec
                end}
       end,
       fun(_) ->
@@ -1283,11 +1067,7 @@
                                  riak_pipe_fitting:validate_fitting(
                                    #fitting_spec{name=empty_pass,
                                                  module=riak_pipe_w_pass,
-<<<<<<< HEAD
                                                  chashfun=follow}))
-=======
-                                                 partfun=follow}))
->>>>>>> aba843ec
                end}
       end,
       fun(_) ->
@@ -1297,11 +1077,7 @@
                                      riak_pipe_fitting:validate_fitting(
                                       #fitting_spec{name=empty_pass,
                                                     module=riak_pipe_w_pass,
-<<<<<<< HEAD
                                                     chashfun=fun(_,_) -> 0 end}))
-=======
-                                                    partfun=fun(_,_) -> 0 end}))
->>>>>>> aba843ec
                end}
       end,
       fun(_) ->
